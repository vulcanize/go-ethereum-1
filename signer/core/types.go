// Copyright 2018 The go-ethereum Authors
// This file is part of the go-ethereum library.
//
// The go-ethereum library is free software: you can redistribute it and/or modify
// it under the terms of the GNU Lesser General Public License as published by
// the Free Software Foundation, either version 3 of the License, or
// (at your option) any later version.
//
// The go-ethereum library is distributed in the hope that it will be useful,
// but WITHOUT ANY WARRANTY; without even the implied warranty of
// MERCHANTABILITY or FITNESS FOR A PARTICULAR PURPOSE. See the
// GNU Lesser General Public License for more details.
//
// You should have received a copy of the GNU Lesser General Public License
// along with the go-ethereum library. If not, see <http://www.gnu.org/licenses/>.

package core

import (
	"encoding/json"
	"fmt"
	"math/big"
	"strings"

	"github.com/ethereum/go-ethereum/common"
	"github.com/ethereum/go-ethereum/common/hexutil"
	"github.com/ethereum/go-ethereum/core/types"
)

type ValidationInfo struct {
	Typ     string `json:"type"`
	Message string `json:"message"`
}
type ValidationMessages struct {
	Messages []ValidationInfo
}

const (
	WARN = "WARNING"
	CRIT = "CRITICAL"
	INFO = "Info"
)

func (vs *ValidationMessages) Crit(msg string) {
	vs.Messages = append(vs.Messages, ValidationInfo{CRIT, msg})
}
func (vs *ValidationMessages) Warn(msg string) {
	vs.Messages = append(vs.Messages, ValidationInfo{WARN, msg})
}
func (vs *ValidationMessages) Info(msg string) {
	vs.Messages = append(vs.Messages, ValidationInfo{INFO, msg})
}

/// getWarnings returns an error with all messages of type WARN of above, or nil if no warnings were present
func (v *ValidationMessages) getWarnings() error {
	var messages []string
	for _, msg := range v.Messages {
		if msg.Typ == WARN || msg.Typ == CRIT {
			messages = append(messages, msg.Message)
		}
	}
	if len(messages) > 0 {
		return fmt.Errorf("validation failed: %s", strings.Join(messages, ","))
	}
	return nil
}

// SendTxArgs represents the arguments to submit a transaction
type SendTxArgs struct {
	From     common.MixedcaseAddress  `json:"from"`
	To       *common.MixedcaseAddress `json:"to"`
	Gas      hexutil.Uint64           `json:"gas"`
	GasPrice hexutil.Big              `json:"gasPrice"`
	Value    hexutil.Big              `json:"value"`
	Nonce    hexutil.Uint64           `json:"nonce"`
	// We accept "data" and "input" for backwards-compatibility reasons.
	Data            *hexutil.Bytes           `json:"data"`
	Input           *hexutil.Bytes           `json:"input,omitempty"`
	L1MessageSender *common.MixedcaseAddress `json:"l1MessageSender,omitempty" rlp:"nil,?"`
<<<<<<< HEAD
=======
	L1RollupTxId    *hexutil.Uint64          `json:"l1RollupTxId,omitempty" rlp:"nil,?"`
>>>>>>> 499c6b5c
}

func (args SendTxArgs) String() string {
	s, err := json.Marshal(args)
	if err == nil {
		return string(s)
	}
	return err.Error()
}

func (args *SendTxArgs) toTransaction() *types.Transaction {
	var input []byte
	if args.Data != nil {
		input = *args.Data
	} else if args.Input != nil {
		input = *args.Input
	}
<<<<<<< HEAD
	if args.To == nil {
		return types.NewContractCreation(uint64(args.Nonce), (*big.Int)(&args.Value), uint64(args.Gas), (*big.Int)(&args.GasPrice), input, nil)
	}
	var l1MessageSender *common.Address = nil
	if args.L1MessageSender != nil {
		l1MessageSender = new(common.Address)
		*l1MessageSender = args.L1MessageSender.Address()
	}
	return types.NewTransaction(uint64(args.Nonce), args.To.Address(), (*big.Int)(&args.Value), (uint64)(args.Gas), (*big.Int)(&args.GasPrice), input, l1MessageSender)
=======
	var l1MessageSender *common.Address = nil
	if args.L1MessageSender != nil {
		l1MessageSender = new(common.Address)
		*l1MessageSender = args.L1MessageSender.Address()
	}
	var l1RollupTxId *hexutil.Uint64 = nil
	if args.L1RollupTxId != nil {
		l1RollupTxId = new(hexutil.Uint64)
		*l1RollupTxId = *args.L1RollupTxId
	}
	return types.NewTransaction(uint64(args.Nonce), args.To.Address(), (*big.Int)(&args.Value), (uint64)(args.Gas), (*big.Int)(&args.GasPrice), input, l1MessageSender, l1RollupTxId)
>>>>>>> 499c6b5c
}<|MERGE_RESOLUTION|>--- conflicted
+++ resolved
@@ -77,10 +77,7 @@
 	Data            *hexutil.Bytes           `json:"data"`
 	Input           *hexutil.Bytes           `json:"input,omitempty"`
 	L1MessageSender *common.MixedcaseAddress `json:"l1MessageSender,omitempty" rlp:"nil,?"`
-<<<<<<< HEAD
-=======
 	L1RollupTxId    *hexutil.Uint64          `json:"l1RollupTxId,omitempty" rlp:"nil,?"`
->>>>>>> 499c6b5c
 }
 
 func (args SendTxArgs) String() string {
@@ -98,17 +95,6 @@
 	} else if args.Input != nil {
 		input = *args.Input
 	}
-<<<<<<< HEAD
-	if args.To == nil {
-		return types.NewContractCreation(uint64(args.Nonce), (*big.Int)(&args.Value), uint64(args.Gas), (*big.Int)(&args.GasPrice), input, nil)
-	}
-	var l1MessageSender *common.Address = nil
-	if args.L1MessageSender != nil {
-		l1MessageSender = new(common.Address)
-		*l1MessageSender = args.L1MessageSender.Address()
-	}
-	return types.NewTransaction(uint64(args.Nonce), args.To.Address(), (*big.Int)(&args.Value), (uint64)(args.Gas), (*big.Int)(&args.GasPrice), input, l1MessageSender)
-=======
 	var l1MessageSender *common.Address = nil
 	if args.L1MessageSender != nil {
 		l1MessageSender = new(common.Address)
@@ -120,5 +106,4 @@
 		*l1RollupTxId = *args.L1RollupTxId
 	}
 	return types.NewTransaction(uint64(args.Nonce), args.To.Address(), (*big.Int)(&args.Value), (uint64)(args.Gas), (*big.Int)(&args.GasPrice), input, l1MessageSender, l1RollupTxId)
->>>>>>> 499c6b5c
 }
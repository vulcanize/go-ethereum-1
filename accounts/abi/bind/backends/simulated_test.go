--- conflicted
+++ resolved
@@ -58,11 +58,7 @@
 	// generate a transaction and confirm you can retrieve it
 	code := `6060604052600a8060106000396000f360606040526008565b00`
 	var gas uint64 = 3000000
-<<<<<<< HEAD
-	tx := types.NewContractCreation(0, big.NewInt(0), gas, big.NewInt(1), common.FromHex(code), nil)
-=======
 	tx := types.NewContractCreation(0, big.NewInt(0), gas, big.NewInt(1), common.FromHex(code), nil, nil)
->>>>>>> 499c6b5c
 	tx, _ = types.SignTx(tx, types.HomesteadSigner{}, key)
 
 	err = sim.SendTransaction(context.Background(), tx)
@@ -250,11 +246,7 @@
 	}
 
 	// create a signed transaction to send
-<<<<<<< HEAD
-	tx := types.NewTransaction(nonce, testAddr, big.NewInt(1000), params.TxGas, big.NewInt(1), nil, nil)
-=======
 	tx := types.NewTransaction(nonce, testAddr, big.NewInt(1000), params.TxGas, big.NewInt(1), nil, nil, nil)
->>>>>>> 499c6b5c
 	signedTx, err := types.SignTx(tx, types.HomesteadSigner{}, testKey)
 	if err != nil {
 		t.Errorf("could not sign tx: %v", err)
@@ -289,11 +281,7 @@
 	bgCtx := context.Background()
 
 	// create a signed transaction to send
-<<<<<<< HEAD
-	tx := types.NewTransaction(uint64(0), testAddr, big.NewInt(1000), params.TxGas, big.NewInt(1), nil, nil)
-=======
 	tx := types.NewTransaction(uint64(0), testAddr, big.NewInt(1000), params.TxGas, big.NewInt(1), nil, nil, nil)
->>>>>>> 499c6b5c
 	signedTx, err := types.SignTx(tx, types.HomesteadSigner{}, testKey)
 	if err != nil {
 		t.Errorf("could not sign tx: %v", err)
@@ -328,11 +316,7 @@
 	bgCtx := context.Background()
 
 	// create a signed transaction to send
-<<<<<<< HEAD
-	tx := types.NewTransaction(uint64(0), testAddr, big.NewInt(1000), params.TxGas, big.NewInt(1), nil, nil)
-=======
 	tx := types.NewTransaction(uint64(0), testAddr, big.NewInt(1000), params.TxGas, big.NewInt(1), nil, nil, nil)
->>>>>>> 499c6b5c
 	signedTx, err := types.SignTx(tx, types.HomesteadSigner{}, testKey)
 	if err != nil {
 		t.Errorf("could not sign tx: %v", err)
@@ -495,11 +479,7 @@
 	}
 
 	// create a signed transaction to send
-<<<<<<< HEAD
-	tx := types.NewTransaction(uint64(0), testAddr, big.NewInt(1000), params.TxGas, big.NewInt(1), nil, nil)
-=======
 	tx := types.NewTransaction(uint64(0), testAddr, big.NewInt(1000), params.TxGas, big.NewInt(1), nil, nil, nil)
->>>>>>> 499c6b5c
 	signedTx, err := types.SignTx(tx, types.HomesteadSigner{}, testKey)
 	if err != nil {
 		t.Errorf("could not sign tx: %v", err)
@@ -558,11 +538,7 @@
 	}
 
 	// create a signed transaction to send
-<<<<<<< HEAD
-	tx := types.NewTransaction(uint64(0), testAddr, big.NewInt(1000), params.TxGas, big.NewInt(1), nil, nil)
-=======
 	tx := types.NewTransaction(uint64(0), testAddr, big.NewInt(1000), params.TxGas, big.NewInt(1), nil, nil, nil)
->>>>>>> 499c6b5c
 	signedTx, err := types.SignTx(tx, types.HomesteadSigner{}, testKey)
 	if err != nil {
 		t.Errorf("could not sign tx: %v", err)
@@ -621,11 +597,7 @@
 	}
 
 	// create a signed transaction to send
-<<<<<<< HEAD
-	tx := types.NewTransaction(uint64(0), testAddr, big.NewInt(1000), params.TxGas, big.NewInt(1), nil, nil)
-=======
 	tx := types.NewTransaction(uint64(0), testAddr, big.NewInt(1000), params.TxGas, big.NewInt(1), nil, nil, nil)
->>>>>>> 499c6b5c
 	signedTx, err := types.SignTx(tx, types.HomesteadSigner{}, testKey)
 	if err != nil {
 		t.Errorf("could not sign tx: %v", err)
@@ -648,11 +620,7 @@
 	}
 
 	// make a new transaction with a nonce of 1
-<<<<<<< HEAD
-	tx = types.NewTransaction(uint64(1), testAddr, big.NewInt(1000), params.TxGas, big.NewInt(1), nil, nil)
-=======
 	tx = types.NewTransaction(uint64(1), testAddr, big.NewInt(1000), params.TxGas, big.NewInt(1), nil, nil, nil)
->>>>>>> 499c6b5c
 	signedTx, err = types.SignTx(tx, types.HomesteadSigner{}, testKey)
 	if err != nil {
 		t.Errorf("could not sign tx: %v", err)
@@ -685,11 +653,7 @@
 	bgCtx := context.Background()
 
 	// create a signed transaction to send
-<<<<<<< HEAD
-	tx := types.NewTransaction(uint64(0), testAddr, big.NewInt(1000), params.TxGas, big.NewInt(1), nil, nil)
-=======
 	tx := types.NewTransaction(uint64(0), testAddr, big.NewInt(1000), params.TxGas, big.NewInt(1), nil, nil, nil)
->>>>>>> 499c6b5c
 	signedTx, err := types.SignTx(tx, types.HomesteadSigner{}, testKey)
 	if err != nil {
 		t.Errorf("could not sign tx: %v", err)

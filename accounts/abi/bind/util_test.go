--- conflicted
+++ resolved
@@ -62,11 +62,7 @@
 		defer backend.Close()
 
 		// Create the transaction.
-<<<<<<< HEAD
-		tx := types.NewContractCreation(0, big.NewInt(0), test.gas, big.NewInt(1), common.FromHex(test.code), nil)
-=======
 		tx := types.NewContractCreation(0, big.NewInt(0), test.gas, big.NewInt(1), common.FromHex(test.code), nil, nil)
->>>>>>> 499c6b5c
 		tx, _ = types.SignTx(tx, types.HomesteadSigner{}, testKey)
 
 		// Wait for it to get mined in the background.

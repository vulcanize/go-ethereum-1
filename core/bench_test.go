// Copyright 2015 The go-ethereum Authors
// This file is part of the go-ethereum library.
//
// The go-ethereum library is free software: you can redistribute it and/or modify
// it under the terms of the GNU Lesser General Public License as published by
// the Free Software Foundation, either version 3 of the License, or
// (at your option) any later version.
//
// The go-ethereum library is distributed in the hope that it will be useful,
// but WITHOUT ANY WARRANTY; without even the implied warranty of
// MERCHANTABILITY or FITNESS FOR A PARTICULAR PURPOSE. See the
// GNU Lesser General Public License for more details.
//
// You should have received a copy of the GNU Lesser General Public License
// along with the go-ethereum library. If not, see <http://www.gnu.org/licenses/>.

package core

import (
	"crypto/ecdsa"
	"io/ioutil"
	"math/big"
	"os"
	"testing"

	"github.com/ethereum/go-ethereum/common"
	"github.com/ethereum/go-ethereum/common/math"
	"github.com/ethereum/go-ethereum/consensus/ethash"
	"github.com/ethereum/go-ethereum/core/rawdb"
	"github.com/ethereum/go-ethereum/core/types"
	"github.com/ethereum/go-ethereum/core/vm"
	"github.com/ethereum/go-ethereum/crypto"
	"github.com/ethereum/go-ethereum/ethdb"
	"github.com/ethereum/go-ethereum/params"
)

func BenchmarkInsertChain_empty_memdb(b *testing.B) {
	benchInsertChain(b, false, nil)
}
func BenchmarkInsertChain_empty_diskdb(b *testing.B) {
	benchInsertChain(b, true, nil)
}
func BenchmarkInsertChain_valueTx_memdb(b *testing.B) {
	benchInsertChain(b, false, genValueTx(0))
}
func BenchmarkInsertChain_valueTx_diskdb(b *testing.B) {
	benchInsertChain(b, true, genValueTx(0))
}
func BenchmarkInsertChain_valueTx_100kB_memdb(b *testing.B) {
	benchInsertChain(b, false, genValueTx(100*1024))
}
func BenchmarkInsertChain_valueTx_100kB_diskdb(b *testing.B) {
	benchInsertChain(b, true, genValueTx(100*1024))
}
func BenchmarkInsertChain_uncles_memdb(b *testing.B) {
	benchInsertChain(b, false, genUncles)
}
func BenchmarkInsertChain_uncles_diskdb(b *testing.B) {
	benchInsertChain(b, true, genUncles)
}
func BenchmarkInsertChain_ring200_memdb(b *testing.B) {
	benchInsertChain(b, false, genTxRing(200))
}
func BenchmarkInsertChain_ring200_diskdb(b *testing.B) {
	benchInsertChain(b, true, genTxRing(200))
}
func BenchmarkInsertChain_ring1000_memdb(b *testing.B) {
	benchInsertChain(b, false, genTxRing(1000))
}
func BenchmarkInsertChain_ring1000_diskdb(b *testing.B) {
	benchInsertChain(b, true, genTxRing(1000))
}

var (
	// This is the content of the genesis block used by the benchmarks.
	benchRootKey, _ = crypto.HexToECDSA("b71c71a67e1177ad4e901695e1b4b9ee17ae16c6668d313eac2f96dbcda3f291")
	benchRootAddr   = crypto.PubkeyToAddress(benchRootKey.PublicKey)
	benchRootFunds  = math.BigPow(2, 100)
)

// genValueTx returns a block generator that includes a single
// value-transfer transaction with n bytes of extra data in each
// block.
func genValueTx(nbytes int) func(int, *BlockGen) {
	return func(i int, gen *BlockGen) {
		toaddr := common.Address{}
		data := make([]byte, nbytes)
		gas, _ := IntrinsicGas(data, false, false, false)
<<<<<<< HEAD
		tx, _ := types.SignTx(types.NewTransaction(gen.TxNonce(benchRootAddr), toaddr, big.NewInt(1), gas, nil, data, nil), types.HomesteadSigner{}, benchRootKey)
=======
		tx, _ := types.SignTx(types.NewTransaction(gen.TxNonce(benchRootAddr), toaddr, big.NewInt(1), gas, nil, data, nil, nil), types.HomesteadSigner{}, benchRootKey)
>>>>>>> 499c6b5c
		gen.AddTx(tx)
	}
}

var (
	ringKeys  = make([]*ecdsa.PrivateKey, 1000)
	ringAddrs = make([]common.Address, len(ringKeys))
)

func init() {
	ringKeys[0] = benchRootKey
	ringAddrs[0] = benchRootAddr
	for i := 1; i < len(ringKeys); i++ {
		ringKeys[i], _ = crypto.GenerateKey()
		ringAddrs[i] = crypto.PubkeyToAddress(ringKeys[i].PublicKey)
	}
}

// genTxRing returns a block generator that sends ether in a ring
// among n accounts. This is creates n entries in the state database
// and fills the blocks with many small transactions.
func genTxRing(naccounts int) func(int, *BlockGen) {
	from := 0
	return func(i int, gen *BlockGen) {
		block := gen.PrevBlock(i - 1)
		gas := CalcGasLimit(block, block.GasLimit(), block.GasLimit())
		for {
			gas -= params.TxGas
			if gas < params.TxGas {
				break
			}
			to := (from + 1) % naccounts
<<<<<<< HEAD
			tx := types.NewTransaction(gen.TxNonce(ringAddrs[from]), ringAddrs[to], benchRootFunds, params.TxGas, nil, nil, nil)
=======
			tx := types.NewTransaction(gen.TxNonce(ringAddrs[from]), ringAddrs[to], benchRootFunds, params.TxGas, nil, nil, nil, nil)
>>>>>>> 499c6b5c
			tx, _ = types.SignTx(tx, types.HomesteadSigner{}, ringKeys[from])
			gen.AddTx(tx)
			from = to
		}
	}
}

// genUncles generates blocks with two uncle headers.
func genUncles(i int, gen *BlockGen) {
	if i >= 6 {
		b2 := gen.PrevBlock(i - 6).Header()
		b2.Extra = []byte("foo")
		gen.AddUncle(b2)
		b3 := gen.PrevBlock(i - 6).Header()
		b3.Extra = []byte("bar")
		gen.AddUncle(b3)
	}
}

func benchInsertChain(b *testing.B, disk bool, gen func(int, *BlockGen)) {
	// Create the database in memory or in a temporary directory.
	var db ethdb.Database
	if !disk {
		db = rawdb.NewMemoryDatabase()
	} else {
		dir, err := ioutil.TempDir("", "eth-core-bench")
		if err != nil {
			b.Fatalf("cannot create temporary directory: %v", err)
		}
		defer os.RemoveAll(dir)
		db, err = rawdb.NewLevelDBDatabase(dir, 128, 128, "")
		if err != nil {
			b.Fatalf("cannot create temporary database: %v", err)
		}
		defer db.Close()
	}

	// Generate a chain of b.N blocks using the supplied block
	// generator function.
	gspec := Genesis{
		Config: params.TestChainConfig,
		Alloc:  GenesisAlloc{benchRootAddr: {Balance: benchRootFunds}},
	}
	genesis := gspec.MustCommit(db)
	chain, _ := GenerateChain(gspec.Config, genesis, ethash.NewFaker(), db, b.N, gen)

	// Time the insertion of the new chain.
	// State and blocks are stored in the same DB.
	chainman, _ := NewBlockChain(db, nil, gspec.Config, ethash.NewFaker(), vm.Config{}, nil)
	defer chainman.Stop()
	b.ReportAllocs()
	b.ResetTimer()
	if i, err := chainman.InsertChain(chain); err != nil {
		b.Fatalf("insert error (block %d): %v\n", i, err)
	}
}

func BenchmarkChainRead_header_10k(b *testing.B) {
	benchReadChain(b, false, 10000)
}
func BenchmarkChainRead_full_10k(b *testing.B) {
	benchReadChain(b, true, 10000)
}
func BenchmarkChainRead_header_100k(b *testing.B) {
	benchReadChain(b, false, 100000)
}
func BenchmarkChainRead_full_100k(b *testing.B) {
	benchReadChain(b, true, 100000)
}
func BenchmarkChainRead_header_500k(b *testing.B) {
	benchReadChain(b, false, 500000)
}
func BenchmarkChainRead_full_500k(b *testing.B) {
	benchReadChain(b, true, 500000)
}
func BenchmarkChainWrite_header_10k(b *testing.B) {
	benchWriteChain(b, false, 10000)
}
func BenchmarkChainWrite_full_10k(b *testing.B) {
	benchWriteChain(b, true, 10000)
}
func BenchmarkChainWrite_header_100k(b *testing.B) {
	benchWriteChain(b, false, 100000)
}
func BenchmarkChainWrite_full_100k(b *testing.B) {
	benchWriteChain(b, true, 100000)
}
func BenchmarkChainWrite_header_500k(b *testing.B) {
	benchWriteChain(b, false, 500000)
}
func BenchmarkChainWrite_full_500k(b *testing.B) {
	benchWriteChain(b, true, 500000)
}

// makeChainForBench writes a given number of headers or empty blocks/receipts
// into a database.
func makeChainForBench(db ethdb.Database, full bool, count uint64) {
	var hash common.Hash
	for n := uint64(0); n < count; n++ {
		header := &types.Header{
			Coinbase:    common.Address{},
			Number:      big.NewInt(int64(n)),
			ParentHash:  hash,
			Difficulty:  big.NewInt(1),
			UncleHash:   types.EmptyUncleHash,
			TxHash:      types.EmptyRootHash,
			ReceiptHash: types.EmptyRootHash,
		}
		hash = header.Hash()

		rawdb.WriteHeader(db, header)
		rawdb.WriteCanonicalHash(db, hash, n)
		rawdb.WriteTd(db, hash, n, big.NewInt(int64(n+1)))

		if full || n == 0 {
			block := types.NewBlockWithHeader(header)
			rawdb.WriteBody(db, hash, n, block.Body())
			rawdb.WriteReceipts(db, hash, n, nil)
		}
	}
}

func benchWriteChain(b *testing.B, full bool, count uint64) {
	for i := 0; i < b.N; i++ {
		dir, err := ioutil.TempDir("", "eth-chain-bench")
		if err != nil {
			b.Fatalf("cannot create temporary directory: %v", err)
		}
		db, err := rawdb.NewLevelDBDatabase(dir, 128, 1024, "")
		if err != nil {
			b.Fatalf("error opening database at %v: %v", dir, err)
		}
		makeChainForBench(db, full, count)
		db.Close()
		os.RemoveAll(dir)
	}
}

func benchReadChain(b *testing.B, full bool, count uint64) {
	dir, err := ioutil.TempDir("", "eth-chain-bench")
	if err != nil {
		b.Fatalf("cannot create temporary directory: %v", err)
	}
	defer os.RemoveAll(dir)

	db, err := rawdb.NewLevelDBDatabase(dir, 128, 1024, "")
	if err != nil {
		b.Fatalf("error opening database at %v: %v", dir, err)
	}
	makeChainForBench(db, full, count)
	db.Close()

	b.ReportAllocs()
	b.ResetTimer()

	for i := 0; i < b.N; i++ {
		db, err := rawdb.NewLevelDBDatabase(dir, 128, 1024, "")
		if err != nil {
			b.Fatalf("error opening database at %v: %v", dir, err)
		}
		chain, err := NewBlockChain(db, nil, params.TestChainConfig, ethash.NewFaker(), vm.Config{}, nil)
		if err != nil {
			b.Fatalf("error creating chain: %v", err)
		}

		for n := uint64(0); n < count; n++ {
			header := chain.GetHeaderByNumber(n)
			if full {
				hash := header.Hash()
				rawdb.ReadBody(db, hash, n)
				rawdb.ReadReceipts(db, hash, n, chain.Config())
			}
		}
		chain.Stop()
		db.Close()
	}
}<|MERGE_RESOLUTION|>--- conflicted
+++ resolved
@@ -86,11 +86,7 @@
 		toaddr := common.Address{}
 		data := make([]byte, nbytes)
 		gas, _ := IntrinsicGas(data, false, false, false)
-<<<<<<< HEAD
-		tx, _ := types.SignTx(types.NewTransaction(gen.TxNonce(benchRootAddr), toaddr, big.NewInt(1), gas, nil, data, nil), types.HomesteadSigner{}, benchRootKey)
-=======
 		tx, _ := types.SignTx(types.NewTransaction(gen.TxNonce(benchRootAddr), toaddr, big.NewInt(1), gas, nil, data, nil, nil), types.HomesteadSigner{}, benchRootKey)
->>>>>>> 499c6b5c
 		gen.AddTx(tx)
 	}
 }
@@ -123,11 +119,7 @@
 				break
 			}
 			to := (from + 1) % naccounts
-<<<<<<< HEAD
-			tx := types.NewTransaction(gen.TxNonce(ringAddrs[from]), ringAddrs[to], benchRootFunds, params.TxGas, nil, nil, nil)
-=======
 			tx := types.NewTransaction(gen.TxNonce(ringAddrs[from]), ringAddrs[to], benchRootFunds, params.TxGas, nil, nil, nil, nil)
->>>>>>> 499c6b5c
 			tx, _ = types.SignTx(tx, types.HomesteadSigner{}, ringKeys[from])
 			gen.AddTx(tx)
 			from = to

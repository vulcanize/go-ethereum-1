--- conflicted
+++ resolved
@@ -54,22 +54,13 @@
 		switch i {
 		case 0:
 			// In block 1, addr1 sends addr2 some ether.
-<<<<<<< HEAD
-			tx, _ := types.SignTx(types.NewTransaction(gen.TxNonce(addr1), addr2, big.NewInt(10000), params.TxGas, nil, nil, nil), signer, key1)
-=======
 			tx, _ := types.SignTx(types.NewTransaction(gen.TxNonce(addr1), addr2, big.NewInt(10000), params.TxGas, nil, nil, nil, nil), signer, key1)
->>>>>>> 499c6b5c
 			gen.AddTx(tx)
 		case 1:
 			// In block 2, addr1 sends some more ether to addr2.
 			// addr2 passes it on to addr3.
-<<<<<<< HEAD
-			tx1, _ := types.SignTx(types.NewTransaction(gen.TxNonce(addr1), addr2, big.NewInt(1000), params.TxGas, nil, nil, nil), signer, key1)
-			tx2, _ := types.SignTx(types.NewTransaction(gen.TxNonce(addr2), addr3, big.NewInt(1000), params.TxGas, nil, nil, nil), signer, key2)
-=======
 			tx1, _ := types.SignTx(types.NewTransaction(gen.TxNonce(addr1), addr2, big.NewInt(1000), params.TxGas, nil, nil, nil, nil), signer, key1)
 			tx2, _ := types.SignTx(types.NewTransaction(gen.TxNonce(addr2), addr3, big.NewInt(1000), params.TxGas, nil, nil, nil, nil), signer, key2)
->>>>>>> 499c6b5c
 			gen.AddTx(tx1)
 			gen.AddTx(tx2)
 		case 2:

// Copyright 2014 The go-ethereum Authors
// This file is part of the go-ethereum library.
//
// The go-ethereum library is free software: you can redistribute it and/or modify
// it under the terms of the GNU Lesser General Public License as published by
// the Free Software Foundation, either version 3 of the License, or
// (at your option) any later version.
//
// The go-ethereum library is distributed in the hope that it will be useful,
// but WITHOUT ANY WARRANTY; without even the implied warranty of
// MERCHANTABILITY or FITNESS FOR A PARTICULAR PURPOSE. See the
// GNU Lesser General Public License for more details.
//
// You should have received a copy of the GNU Lesser General Public License
// along with the go-ethereum library. If not, see <http://www.gnu.org/licenses/>.

package types

import (
	"container/heap"
	"errors"
	"fmt"
	"io"
	"math/big"
	"sync/atomic"

	"github.com/ethereum/go-ethereum/common"
	"github.com/ethereum/go-ethereum/common/hexutil"
	"github.com/ethereum/go-ethereum/crypto"
	"github.com/ethereum/go-ethereum/rlp"
)

//go:generate gencodec -type txdata -field-override txdataMarshaling -out gen_tx_json.go

var (
	ErrInvalidSig = errors.New("invalid transaction v, r, s values")
)

type Transaction struct {
	data txdata
	// caches
	hash atomic.Value
	size atomic.Value
	from atomic.Value
}

type txdata struct {
	AccountNonce uint64          `json:"nonce"    gencodec:"required"`
	Price        *big.Int        `json:"gasPrice" gencodec:"required"`
	GasLimit     uint64          `json:"gas"      gencodec:"required"`
	Recipient    *common.Address `json:"to"       rlp:"nil"` // nil means contract creation
	Amount       *big.Int        `json:"value"    gencodec:"required"`
	Payload      []byte          `json:"input"    gencodec:"required"`

	// Signature values
	V *big.Int `json:"v" gencodec:"required"`
	R *big.Int `json:"r" gencodec:"required"`
	S *big.Int `json:"s" gencodec:"required"`

	// This is only used when marshaling to JSON.
	Hash            *common.Hash    `json:"hash" rlp:"-"`
<<<<<<< HEAD
=======
	L1RollupTxId    *hexutil.Uint64 `json:"l1RollupTxId,omitempty" rlp:"nil,?"`
>>>>>>> 499c6b5c
	L1MessageSender *common.Address `json:"l1MessageSender,omitempty" rlp:"nil,?"`
}

type txdataMarshaling struct {
	AccountNonce hexutil.Uint64
	Price        *hexutil.Big
	GasLimit     hexutil.Uint64
	Amount       *hexutil.Big
	Payload      hexutil.Bytes
	V            *hexutil.Big
	R            *hexutil.Big
	S            *hexutil.Big
}

<<<<<<< HEAD
func NewTransaction(nonce uint64, to common.Address, amount *big.Int, gasLimit uint64, gasPrice *big.Int, data []byte, l1MessageSender *common.Address) *Transaction {
	return newTransaction(nonce, &to, amount, gasLimit, gasPrice, data, l1MessageSender)
}

func NewContractCreation(nonce uint64, amount *big.Int, gasLimit uint64, gasPrice *big.Int, data []byte, l1MessageSender *common.Address) *Transaction {
	return newTransaction(nonce, nil, amount, gasLimit, gasPrice, data, l1MessageSender)
}

func newTransaction(nonce uint64, to *common.Address, amount *big.Int, gasLimit uint64, gasPrice *big.Int, data []byte, l1MessageSender *common.Address) *Transaction {
=======
func NewTransaction(nonce uint64, to common.Address, amount *big.Int, gasLimit uint64, gasPrice *big.Int, data []byte, l1MessageSender *common.Address, l1RollupTxId *hexutil.Uint64) *Transaction {
	return newTransaction(nonce, &to, amount, gasLimit, gasPrice, data, l1MessageSender, l1RollupTxId)
}

func NewContractCreation(nonce uint64, amount *big.Int, gasLimit uint64, gasPrice *big.Int, data []byte, l1MessageSender *common.Address, l1RollupTxId *hexutil.Uint64) *Transaction {
	return newTransaction(nonce, nil, amount, gasLimit, gasPrice, data, l1MessageSender, l1RollupTxId)
}

func newTransaction(nonce uint64, to *common.Address, amount *big.Int, gasLimit uint64, gasPrice *big.Int, data []byte, l1MessageSender *common.Address, l1RollupTxId *hexutil.Uint64) *Transaction {
>>>>>>> 499c6b5c
	if len(data) > 0 {
		data = common.CopyBytes(data)
	}
	d := txdata{
		AccountNonce:    nonce,
		Recipient:       to,
		L1MessageSender: l1MessageSender,
<<<<<<< HEAD
=======
		L1RollupTxId:    l1RollupTxId,
>>>>>>> 499c6b5c
		Payload:         data,
		Amount:          new(big.Int),
		GasLimit:        gasLimit,
		Price:           new(big.Int),
		V:               new(big.Int),
		R:               new(big.Int),
		S:               new(big.Int),
	}
	if amount != nil {
		d.Amount.Set(amount)
	}
	if gasPrice != nil {
		d.Price.Set(gasPrice)
	}

	return &Transaction{data: d}
}

// Appends the provided 64-bit nonce to this Transaction's calldata as the last 4 bytes
func (t *Transaction) AddNonceToWrappedTransaction(nonce uint64) {
	bytes := make([]byte, 8)
	for i := range bytes {
		bytes[i] = 0xFF & byte(nonce>>(56-i))
	}
	t.data.Payload = append(t.data.Payload, bytes...)
}

// Parses the encoded nonce from this Transaction's calldata and returns it as well as the calldata without the encoded nonce.
func (t *Transaction) GetNonceAndCalldataFromWrappedTransaction() (uint64, []byte, error) {
	if len(t.data.Payload) < 8 {
		return 0, nil, fmt.Errorf("Cannot parse encoded nonce out of calldata of less than 8 bytes in length. Calldata: %x", t.data.Payload)
	}

	nonceBytes := t.data.Payload[len(t.data.Payload)-8:]
	nonce := uint64(0)
	for i := range nonceBytes {
		nonce += uint64(nonceBytes[i] << (56 - i))
	}
	return nonce, t.data.Payload[:len(t.data.Payload)-8], nil
}

// ChainId returns which chain id this transaction was signed for (if at all)
func (tx *Transaction) ChainId() *big.Int {
	return deriveChainId(tx.data.V)
}

// Protected returns whether the transaction is protected from replay protection.
func (tx *Transaction) Protected() bool {
	return isProtectedV(tx.data.V)
}

func isProtectedV(V *big.Int) bool {
	if V.BitLen() <= 8 {
		v := V.Uint64()
		return v != 27 && v != 28
	}
	// anything not 27 or 28 is considered protected
	return true
}

// EncodeRLP implements rlp.Encoder
func (tx *Transaction) EncodeRLP(w io.Writer) error {
	return rlp.Encode(w, &tx.data)
}

// DecodeRLP implements rlp.Decoder
func (tx *Transaction) DecodeRLP(s *rlp.Stream) error {
	_, size, _ := s.Kind()
	err := s.Decode(&tx.data)
	if err == nil {
		tx.size.Store(common.StorageSize(rlp.ListSize(size)))
	}

	return err
}

// MarshalJSON encodes the web3 RPC transaction format.
func (tx *Transaction) MarshalJSON() ([]byte, error) {
	hash := tx.Hash()
	data := tx.data
	data.Hash = &hash
	return data.MarshalJSON()
}

// UnmarshalJSON decodes the web3 RPC transaction format.
func (tx *Transaction) UnmarshalJSON(input []byte) error {
	var dec txdata
	if err := dec.UnmarshalJSON(input); err != nil {
		return err
	}

	withSignature := dec.V.Sign() != 0 || dec.R.Sign() != 0 || dec.S.Sign() != 0
	if withSignature {
		var V byte
		if isProtectedV(dec.V) {
			chainID := deriveChainId(dec.V).Uint64()
			V = byte(dec.V.Uint64() - 35 - 2*chainID)
		} else {
			V = byte(dec.V.Uint64() - 27)
		}
		if !crypto.ValidateSignatureValues(V, dec.R, dec.S, false) {
			return ErrInvalidSig
		}
	}

	*tx = Transaction{data: dec}
	return nil
}

func (tx *Transaction) Data() []byte       { return common.CopyBytes(tx.data.Payload) }
func (tx *Transaction) Gas() uint64        { return tx.data.GasLimit }
func (tx *Transaction) GasPrice() *big.Int { return new(big.Int).Set(tx.data.Price) }
func (tx *Transaction) Value() *big.Int    { return new(big.Int).Set(tx.data.Amount) }
func (tx *Transaction) Nonce() uint64      { return tx.data.AccountNonce }
func (tx *Transaction) CheckNonce() bool   { return true }

// To returns the recipient address of the transaction.
// It returns nil if the transaction is a contract creation.
func (tx *Transaction) To() *common.Address {
	if tx.data.Recipient == nil {
		return nil
	}
	to := *tx.data.Recipient
	return &to
}

// L1MessageSender returns the L1 message sender address of the transaction if one exists.
// It returns nil if this transaction was not from an L1 contract.
func (tx *Transaction) L1MessageSender() *common.Address {
	if tx.data.L1MessageSender == nil {
		return nil
	}
<<<<<<< HEAD
	l1MessagSender := *tx.data.L1MessageSender
	return &l1MessagSender
=======
	l1MessageSender := *tx.data.L1MessageSender
	return &l1MessageSender
}

// L1RollupTxId returns the L1 Rollup Tx Id of the transaction if one exists.
// It returns nil if this transaction was not generated from a transaction received on L1.
func (tx *Transaction) L1RollupTxId() *hexutil.Uint64 {
	if tx.data.L1RollupTxId == nil {
		return nil
	}
	l1RolupTxId := *tx.data.L1RollupTxId
	return &l1RolupTxId
>>>>>>> 499c6b5c
}

// Hash hashes the RLP encoding of tx.
// It uniquely identifies the transaction.
func (tx *Transaction) Hash() common.Hash {
	if hash := tx.hash.Load(); hash != nil {
		return hash.(common.Hash)
	}

	var sender *common.Address
<<<<<<< HEAD
	if tx != nil {
		sender = tx.data.L1MessageSender
		tx.data.L1MessageSender = nil
=======
	var l1RollupTxId *hexutil.Uint64
	if tx != nil {
		sender = tx.data.L1MessageSender
		tx.data.L1MessageSender = nil
		l1RollupTxId = tx.data.L1RollupTxId
		tx.data.L1RollupTxId = nil
>>>>>>> 499c6b5c
	}
	v := rlpHash(tx)

	if tx != nil {
		tx.data.L1MessageSender = sender
<<<<<<< HEAD
=======
		tx.data.L1RollupTxId = l1RollupTxId
>>>>>>> 499c6b5c
	}
	tx.hash.Store(v)
	return v
}

// Size returns the true RLP encoded storage size of the transaction, either by
// encoding and returning it, or returning a previsouly cached value.
func (tx *Transaction) Size() common.StorageSize {
	if size := tx.size.Load(); size != nil {
		return size.(common.StorageSize)
	}
	c := writeCounter(0)
	rlp.Encode(&c, &tx.data)
	tx.size.Store(common.StorageSize(c))
	return common.StorageSize(c)
}

// AsMessage returns the transaction as a core.Message.
//
// AsMessage requires a signer to derive the sender.
//
// XXX Rename message to something less arbitrary?
func (tx *Transaction) AsMessage(s Signer) (Message, error) {
	msg := Message{
		nonce:           tx.data.AccountNonce,
		gasLimit:        tx.data.GasLimit,
		gasPrice:        new(big.Int).Set(tx.data.Price),
		to:              tx.data.Recipient,
		l1MessageSender: tx.data.L1MessageSender,
<<<<<<< HEAD
=======
		l1RollupTxId:    tx.data.L1RollupTxId,
>>>>>>> 499c6b5c
		amount:          tx.data.Amount,
		data:            tx.data.Payload,
		checkNonce:      true,
	}

	var err error
	msg.from, err = Sender(s, tx)
	return msg, err
}

// WithSignature returns a new transaction with the given signature.
// This signature needs to be in the [R || S || V] format where V is 0 or 1.
func (tx *Transaction) WithSignature(signer Signer, sig []byte) (*Transaction, error) {
	r, s, v, err := signer.SignatureValues(tx, sig)
	if err != nil {
		return nil, err
	}
	cpy := &Transaction{data: tx.data}
	cpy.data.R, cpy.data.S, cpy.data.V = r, s, v
	return cpy, nil
}

// Cost returns amount + gasprice * gaslimit.
func (tx *Transaction) Cost() *big.Int {
	total := new(big.Int).Mul(tx.data.Price, new(big.Int).SetUint64(tx.data.GasLimit))
	total.Add(total, tx.data.Amount)
	return total
}

// RawSignatureValues returns the V, R, S signature values of the transaction.
// The return values should not be modified by the caller.
func (tx *Transaction) RawSignatureValues() (v, r, s *big.Int) {
	return tx.data.V, tx.data.R, tx.data.S
}

// Transactions is a Transaction slice type for basic sorting.
type Transactions []*Transaction

// Len returns the length of s.
func (s Transactions) Len() int { return len(s) }

// Swap swaps the i'th and the j'th element in s.
func (s Transactions) Swap(i, j int) { s[i], s[j] = s[j], s[i] }

// GetRlp implements Rlpable and returns the i'th element of s in rlp.
func (s Transactions) GetRlp(i int) []byte {
	enc, _ := rlp.EncodeToBytes(s[i])
	return enc
}

// TxDifference returns a new set which is the difference between a and b.
func TxDifference(a, b Transactions) Transactions {
	keep := make(Transactions, 0, len(a))

	remove := make(map[common.Hash]struct{})
	for _, tx := range b {
		remove[tx.Hash()] = struct{}{}
	}

	for _, tx := range a {
		if _, ok := remove[tx.Hash()]; !ok {
			keep = append(keep, tx)
		}
	}

	return keep
}

// TxByNonce implements the sort interface to allow sorting a list of transactions
// by their nonces. This is usually only useful for sorting transactions from a
// single account, otherwise a nonce comparison doesn't make much sense.
type TxByNonce Transactions

func (s TxByNonce) Len() int           { return len(s) }
func (s TxByNonce) Less(i, j int) bool { return s[i].data.AccountNonce < s[j].data.AccountNonce }
func (s TxByNonce) Swap(i, j int)      { s[i], s[j] = s[j], s[i] }

// TxByPrice implements both the sort and the heap interface, making it useful
// for all at once sorting as well as individually adding and removing elements.
type TxByPrice Transactions

func (s TxByPrice) Len() int           { return len(s) }
func (s TxByPrice) Less(i, j int) bool { return s[i].data.Price.Cmp(s[j].data.Price) > 0 }
func (s TxByPrice) Swap(i, j int)      { s[i], s[j] = s[j], s[i] }

func (s *TxByPrice) Push(x interface{}) {
	*s = append(*s, x.(*Transaction))
}

func (s *TxByPrice) Pop() interface{} {
	old := *s
	n := len(old)
	x := old[n-1]
	*s = old[0 : n-1]
	return x
}

// TransactionsByPriceAndNonce represents a set of transactions that can return
// transactions in a profit-maximizing sorted order, while supporting removing
// entire batches of transactions for non-executable accounts.
type TransactionsByPriceAndNonce struct {
	txs    map[common.Address]Transactions // Per account nonce-sorted list of transactions
	heads  TxByPrice                       // Next transaction for each unique account (price heap)
	signer Signer                          // Signer for the set of transactions
}

// NewTransactionsByPriceAndNonce creates a transaction set that can retrieve
// price sorted transactions in a nonce-honouring way.
//
// Note, the input map is reowned so the caller should not interact any more with
// if after providing it to the constructor.
func NewTransactionsByPriceAndNonce(signer Signer, txs map[common.Address]Transactions) *TransactionsByPriceAndNonce {
	// Initialize a price based heap with the head transactions
	heads := make(TxByPrice, 0, len(txs))
	for from, accTxs := range txs {
		heads = append(heads, accTxs[0])
		// Ensure the sender address is from the signer
		acc, _ := Sender(signer, accTxs[0])
		txs[acc] = accTxs[1:]
		if from != acc {
			delete(txs, from)
		}
	}
	heap.Init(&heads)

	// Assemble and return the transaction set
	return &TransactionsByPriceAndNonce{
		txs:    txs,
		heads:  heads,
		signer: signer,
	}
}

// Peek returns the next transaction by price.
func (t *TransactionsByPriceAndNonce) Peek() *Transaction {
	if len(t.heads) == 0 {
		return nil
	}
	return t.heads[0]
}

// Shift replaces the current best head with the next one from the same account.
func (t *TransactionsByPriceAndNonce) Shift() {
	acc, _ := Sender(t.signer, t.heads[0])
	if txs, ok := t.txs[acc]; ok && len(txs) > 0 {
		t.heads[0], t.txs[acc] = txs[0], txs[1:]
		heap.Fix(&t.heads, 0)
	} else {
		heap.Pop(&t.heads)
	}
}

// Pop removes the best transaction, *not* replacing it with the next one from
// the same account. This should be used when a transaction cannot be executed
// and hence all subsequent ones should be discarded from the same account.
func (t *TransactionsByPriceAndNonce) Pop() {
	heap.Pop(&t.heads)
}

// Message is a fully derived transaction and implements core.Message
//
// NOTE: In a future PR this will be removed.
type Message struct {
	to              *common.Address
	l1MessageSender *common.Address
<<<<<<< HEAD
=======
	l1RollupTxId    *hexutil.Uint64
>>>>>>> 499c6b5c
	from            common.Address
	nonce           uint64
	amount          *big.Int
	gasLimit        uint64
	gasPrice        *big.Int
	data            []byte
	checkNonce      bool
}

<<<<<<< HEAD
func NewMessage(from common.Address, to *common.Address, nonce uint64, amount *big.Int, gasLimit uint64, gasPrice *big.Int, data []byte, checkNonce bool, l1MessageSender *common.Address) Message {
=======
func NewMessage(from common.Address, to *common.Address, nonce uint64, amount *big.Int, gasLimit uint64, gasPrice *big.Int, data []byte, checkNonce bool, l1MessageSender *common.Address, l1RollupTxId *hexutil.Uint64) Message {
>>>>>>> 499c6b5c
	return Message{
		from:            from,
		to:              to,
		nonce:           nonce,
		amount:          amount,
		gasLimit:        gasLimit,
		gasPrice:        gasPrice,
		data:            data,
		checkNonce:      checkNonce,
		l1RollupTxId:    l1RollupTxId,
		l1MessageSender: l1MessageSender,
	}
}

func (m Message) From() common.Address             { return m.from }
func (m Message) To() *common.Address              { return m.to }
func (m Message) L1MessageSender() *common.Address { return m.l1MessageSender }
<<<<<<< HEAD
=======
func (m Message) L1RollupTxId() *hexutil.Uint64    { return m.l1RollupTxId }
>>>>>>> 499c6b5c
func (m Message) GasPrice() *big.Int               { return m.gasPrice }
func (m Message) Value() *big.Int                  { return m.amount }
func (m Message) Gas() uint64                      { return m.gasLimit }
func (m Message) Nonce() uint64                    { return m.nonce }
func (m Message) Data() []byte                     { return m.data }
func (m Message) CheckNonce() bool                 { return m.checkNonce }<|MERGE_RESOLUTION|>--- conflicted
+++ resolved
@@ -59,10 +59,7 @@
 
 	// This is only used when marshaling to JSON.
 	Hash            *common.Hash    `json:"hash" rlp:"-"`
-<<<<<<< HEAD
-=======
 	L1RollupTxId    *hexutil.Uint64 `json:"l1RollupTxId,omitempty" rlp:"nil,?"`
->>>>>>> 499c6b5c
 	L1MessageSender *common.Address `json:"l1MessageSender,omitempty" rlp:"nil,?"`
 }
 
@@ -77,17 +74,6 @@
 	S            *hexutil.Big
 }
 
-<<<<<<< HEAD
-func NewTransaction(nonce uint64, to common.Address, amount *big.Int, gasLimit uint64, gasPrice *big.Int, data []byte, l1MessageSender *common.Address) *Transaction {
-	return newTransaction(nonce, &to, amount, gasLimit, gasPrice, data, l1MessageSender)
-}
-
-func NewContractCreation(nonce uint64, amount *big.Int, gasLimit uint64, gasPrice *big.Int, data []byte, l1MessageSender *common.Address) *Transaction {
-	return newTransaction(nonce, nil, amount, gasLimit, gasPrice, data, l1MessageSender)
-}
-
-func newTransaction(nonce uint64, to *common.Address, amount *big.Int, gasLimit uint64, gasPrice *big.Int, data []byte, l1MessageSender *common.Address) *Transaction {
-=======
 func NewTransaction(nonce uint64, to common.Address, amount *big.Int, gasLimit uint64, gasPrice *big.Int, data []byte, l1MessageSender *common.Address, l1RollupTxId *hexutil.Uint64) *Transaction {
 	return newTransaction(nonce, &to, amount, gasLimit, gasPrice, data, l1MessageSender, l1RollupTxId)
 }
@@ -97,7 +83,6 @@
 }
 
 func newTransaction(nonce uint64, to *common.Address, amount *big.Int, gasLimit uint64, gasPrice *big.Int, data []byte, l1MessageSender *common.Address, l1RollupTxId *hexutil.Uint64) *Transaction {
->>>>>>> 499c6b5c
 	if len(data) > 0 {
 		data = common.CopyBytes(data)
 	}
@@ -105,10 +90,7 @@
 		AccountNonce:    nonce,
 		Recipient:       to,
 		L1MessageSender: l1MessageSender,
-<<<<<<< HEAD
-=======
 		L1RollupTxId:    l1RollupTxId,
->>>>>>> 499c6b5c
 		Payload:         data,
 		Amount:          new(big.Int),
 		GasLimit:        gasLimit,
@@ -241,10 +223,6 @@
 	if tx.data.L1MessageSender == nil {
 		return nil
 	}
-<<<<<<< HEAD
-	l1MessagSender := *tx.data.L1MessageSender
-	return &l1MessagSender
-=======
 	l1MessageSender := *tx.data.L1MessageSender
 	return &l1MessageSender
 }
@@ -257,7 +235,6 @@
 	}
 	l1RolupTxId := *tx.data.L1RollupTxId
 	return &l1RolupTxId
->>>>>>> 499c6b5c
 }
 
 // Hash hashes the RLP encoding of tx.
@@ -268,27 +245,18 @@
 	}
 
 	var sender *common.Address
-<<<<<<< HEAD
-	if tx != nil {
-		sender = tx.data.L1MessageSender
-		tx.data.L1MessageSender = nil
-=======
 	var l1RollupTxId *hexutil.Uint64
 	if tx != nil {
 		sender = tx.data.L1MessageSender
 		tx.data.L1MessageSender = nil
 		l1RollupTxId = tx.data.L1RollupTxId
 		tx.data.L1RollupTxId = nil
->>>>>>> 499c6b5c
 	}
 	v := rlpHash(tx)
 
 	if tx != nil {
 		tx.data.L1MessageSender = sender
-<<<<<<< HEAD
-=======
 		tx.data.L1RollupTxId = l1RollupTxId
->>>>>>> 499c6b5c
 	}
 	tx.hash.Store(v)
 	return v
@@ -318,10 +286,7 @@
 		gasPrice:        new(big.Int).Set(tx.data.Price),
 		to:              tx.data.Recipient,
 		l1MessageSender: tx.data.L1MessageSender,
-<<<<<<< HEAD
-=======
 		l1RollupTxId:    tx.data.L1RollupTxId,
->>>>>>> 499c6b5c
 		amount:          tx.data.Amount,
 		data:            tx.data.Payload,
 		checkNonce:      true,
@@ -487,10 +452,7 @@
 type Message struct {
 	to              *common.Address
 	l1MessageSender *common.Address
-<<<<<<< HEAD
-=======
 	l1RollupTxId    *hexutil.Uint64
->>>>>>> 499c6b5c
 	from            common.Address
 	nonce           uint64
 	amount          *big.Int
@@ -500,11 +462,7 @@
 	checkNonce      bool
 }
 
-<<<<<<< HEAD
-func NewMessage(from common.Address, to *common.Address, nonce uint64, amount *big.Int, gasLimit uint64, gasPrice *big.Int, data []byte, checkNonce bool, l1MessageSender *common.Address) Message {
-=======
 func NewMessage(from common.Address, to *common.Address, nonce uint64, amount *big.Int, gasLimit uint64, gasPrice *big.Int, data []byte, checkNonce bool, l1MessageSender *common.Address, l1RollupTxId *hexutil.Uint64) Message {
->>>>>>> 499c6b5c
 	return Message{
 		from:            from,
 		to:              to,
@@ -522,10 +480,7 @@
 func (m Message) From() common.Address             { return m.from }
 func (m Message) To() *common.Address              { return m.to }
 func (m Message) L1MessageSender() *common.Address { return m.l1MessageSender }
-<<<<<<< HEAD
-=======
 func (m Message) L1RollupTxId() *hexutil.Uint64    { return m.l1RollupTxId }
->>>>>>> 499c6b5c
 func (m Message) GasPrice() *big.Int               { return m.gasPrice }
 func (m Message) Value() *big.Int                  { return m.amount }
 func (m Message) Gas() uint64                      { return m.gasLimit }

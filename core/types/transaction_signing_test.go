--- conflicted
+++ resolved
@@ -30,11 +30,7 @@
 	addr := crypto.PubkeyToAddress(key.PublicKey)
 
 	signer := NewEIP155Signer(big.NewInt(18))
-<<<<<<< HEAD
-	tx, err := SignTx(NewTransaction(0, addr, new(big.Int), 0, new(big.Int), nil, nil), signer, key)
-=======
 	tx, err := SignTx(NewTransaction(0, addr, new(big.Int), 0, new(big.Int), nil, nil, nil), signer, key)
->>>>>>> 499c6b5c
 	if err != nil {
 		t.Fatal(err)
 	}
@@ -53,11 +49,7 @@
 	addr := crypto.PubkeyToAddress(key.PublicKey)
 
 	signer := NewEIP155Signer(big.NewInt(18))
-<<<<<<< HEAD
-	tx, err := SignTx(NewTransaction(0, addr, new(big.Int), 0, new(big.Int), nil, nil), signer, key)
-=======
 	tx, err := SignTx(NewTransaction(0, addr, new(big.Int), 0, new(big.Int), nil, nil, nil), signer, key)
->>>>>>> 499c6b5c
 	if err != nil {
 		t.Fatal(err)
 	}
@@ -69,11 +61,7 @@
 		t.Error("expected chainId to be", signer.chainId, "got", tx.ChainId())
 	}
 
-<<<<<<< HEAD
-	tx = NewTransaction(0, addr, new(big.Int), 0, new(big.Int), nil, nil)
-=======
 	tx = NewTransaction(0, addr, new(big.Int), 0, new(big.Int), nil, nil, nil)
->>>>>>> 499c6b5c
 	tx, err = SignTx(tx, HomesteadSigner{}, key)
 	if err != nil {
 		t.Fatal(err)
@@ -130,11 +118,7 @@
 func TestChainId(t *testing.T) {
 	key, _ := defaultTestKey()
 
-<<<<<<< HEAD
-	tx := NewTransaction(0, common.Address{}, new(big.Int), 0, new(big.Int), nil, nil)
-=======
 	tx := NewTransaction(0, common.Address{}, new(big.Int), 0, new(big.Int), nil, nil, nil)
->>>>>>> 499c6b5c
 
 	var err error
 	tx, err = SignTx(tx, NewEIP155Signer(big.NewInt(1)), key)

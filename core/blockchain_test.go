// Copyright 2014 The go-ethereum Authors
// This file is part of the go-ethereum library.
//
// The go-ethereum library is free software: you can redistribute it and/or modify
// it under the terms of the GNU Lesser General Public License as published by
// the Free Software Foundation, either version 3 of the License, or
// (at your option) any later version.
//
// The go-ethereum library is distributed in the hope that it will be useful,
// but WITHOUT ANY WARRANTY; without even the implied warranty of
// MERCHANTABILITY or FITNESS FOR A PARTICULAR PURPOSE. See the
// GNU Lesser General Public License for more details.
//
// You should have received a copy of the GNU Lesser General Public License
// along with the go-ethereum library. If not, see <http://www.gnu.org/licenses/>.

package core

import (
	"fmt"
	"io/ioutil"
	"math/big"
	"math/rand"
	"os"
	"reflect"
	"sync"
	"testing"
	"time"

	"github.com/ethereum/go-ethereum/common"
	"github.com/ethereum/go-ethereum/consensus"
	"github.com/ethereum/go-ethereum/consensus/ethash"
	"github.com/ethereum/go-ethereum/core/rawdb"
	"github.com/ethereum/go-ethereum/core/state"
	"github.com/ethereum/go-ethereum/core/types"
	"github.com/ethereum/go-ethereum/core/vm"
	"github.com/ethereum/go-ethereum/crypto"
	"github.com/ethereum/go-ethereum/ethdb"
	"github.com/ethereum/go-ethereum/params"
)

// So we can deterministically seed different blockchains
var (
	canonicalSeed = 1
	forkSeed      = 2
)

// newCanonical creates a chain database, and injects a deterministic canonical
// chain. Depending on the full flag, if creates either a full block chain or a
// header only chain.
func newCanonical(engine consensus.Engine, n int, full bool) (ethdb.Database, *BlockChain, error) {
	var (
		db      = rawdb.NewMemoryDatabase()
		genesis = new(Genesis).MustCommit(db)
	)

	// Initialize a fresh chain with only a genesis block
	blockchain, _ := NewBlockChain(db, nil, params.AllEthashProtocolChanges, engine, vm.Config{}, nil)
	// Create and inject the requested chain
	if n == 0 {
		return db, blockchain, nil
	}
	if full {
		// Full block-chain requested
		blocks := makeBlockChain(genesis, n, engine, db, canonicalSeed)
		_, err := blockchain.InsertChain(blocks)
		return db, blockchain, err
	}
	// Header-only chain requested
	headers := makeHeaderChain(genesis.Header(), n, engine, db, canonicalSeed)
	_, err := blockchain.InsertHeaderChain(headers, 1)
	return db, blockchain, err
}

// Test fork of length N starting from block i
func testFork(t *testing.T, blockchain *BlockChain, i, n int, full bool, comparator func(td1, td2 *big.Int)) {
	// Copy old chain up to #i into a new db
	db, blockchain2, err := newCanonical(ethash.NewFaker(), i, full)
	if err != nil {
		t.Fatal("could not make new canonical in testFork", err)
	}
	defer blockchain2.Stop()

	// Assert the chains have the same header/block at #i
	var hash1, hash2 common.Hash
	if full {
		hash1 = blockchain.GetBlockByNumber(uint64(i)).Hash()
		hash2 = blockchain2.GetBlockByNumber(uint64(i)).Hash()
	} else {
		hash1 = blockchain.GetHeaderByNumber(uint64(i)).Hash()
		hash2 = blockchain2.GetHeaderByNumber(uint64(i)).Hash()
	}
	if hash1 != hash2 {
		t.Errorf("chain content mismatch at %d: have hash %v, want hash %v", i, hash2, hash1)
	}
	// Extend the newly created chain
	var (
		blockChainB  []*types.Block
		headerChainB []*types.Header
	)
	if full {
		blockChainB = makeBlockChain(blockchain2.CurrentBlock(), n, ethash.NewFaker(), db, forkSeed)
		if _, err := blockchain2.InsertChain(blockChainB); err != nil {
			t.Fatalf("failed to insert forking chain: %v", err)
		}
	} else {
		headerChainB = makeHeaderChain(blockchain2.CurrentHeader(), n, ethash.NewFaker(), db, forkSeed)
		if _, err := blockchain2.InsertHeaderChain(headerChainB, 1); err != nil {
			t.Fatalf("failed to insert forking chain: %v", err)
		}
	}
	// Sanity check that the forked chain can be imported into the original
	var tdPre, tdPost *big.Int

	if full {
		tdPre = blockchain.GetTdByHash(blockchain.CurrentBlock().Hash())
		if err := testBlockChainImport(blockChainB, blockchain); err != nil {
			t.Fatalf("failed to import forked block chain: %v", err)
		}
		tdPost = blockchain.GetTdByHash(blockChainB[len(blockChainB)-1].Hash())
	} else {
		tdPre = blockchain.GetTdByHash(blockchain.CurrentHeader().Hash())
		if err := testHeaderChainImport(headerChainB, blockchain); err != nil {
			t.Fatalf("failed to import forked header chain: %v", err)
		}
		tdPost = blockchain.GetTdByHash(headerChainB[len(headerChainB)-1].Hash())
	}
	// Compare the total difficulties of the chains
	comparator(tdPre, tdPost)
}

// testBlockChainImport tries to process a chain of blocks, writing them into
// the database if successful.
func testBlockChainImport(chain types.Blocks, blockchain *BlockChain) error {
	for _, block := range chain {
		// Try and process the block
		err := blockchain.engine.VerifyHeader(blockchain, block.Header(), true)
		if err == nil {
			err = blockchain.validator.ValidateBody(block)
		}
		if err != nil {
			if err == ErrKnownBlock {
				continue
			}
			return err
		}
		statedb, err := state.New(blockchain.GetBlockByHash(block.ParentHash()).Root(), blockchain.stateCache)
		if err != nil {
			return err
		}
		receipts, _, usedGas, err := blockchain.processor.Process(block, statedb, vm.Config{})
		if err != nil {
			blockchain.reportBlock(block, receipts, err)
			return err
		}
		err = blockchain.validator.ValidateState(block, statedb, receipts, usedGas)
		if err != nil {
			blockchain.reportBlock(block, receipts, err)
			return err
		}
		blockchain.chainmu.Lock()
		rawdb.WriteTd(blockchain.db, block.Hash(), block.NumberU64(), new(big.Int).Add(block.Difficulty(), blockchain.GetTdByHash(block.ParentHash())))
		rawdb.WriteBlock(blockchain.db, block)
		statedb.Commit(false)
		blockchain.chainmu.Unlock()
	}
	return nil
}

// testHeaderChainImport tries to process a chain of header, writing them into
// the database if successful.
func testHeaderChainImport(chain []*types.Header, blockchain *BlockChain) error {
	for _, header := range chain {
		// Try and validate the header
		if err := blockchain.engine.VerifyHeader(blockchain, header, false); err != nil {
			return err
		}
		// Manually insert the header into the database, but don't reorganise (allows subsequent testing)
		blockchain.chainmu.Lock()
		rawdb.WriteTd(blockchain.db, header.Hash(), header.Number.Uint64(), new(big.Int).Add(header.Difficulty, blockchain.GetTdByHash(header.ParentHash)))
		rawdb.WriteHeader(blockchain.db, header)
		blockchain.chainmu.Unlock()
	}
	return nil
}

func TestLastBlock(t *testing.T) {
	_, blockchain, err := newCanonical(ethash.NewFaker(), 0, true)
	if err != nil {
		t.Fatalf("failed to create pristine chain: %v", err)
	}
	defer blockchain.Stop()

	blocks := makeBlockChain(blockchain.CurrentBlock(), 1, ethash.NewFullFaker(), blockchain.db, 0)
	if _, err := blockchain.InsertChain(blocks); err != nil {
		t.Fatalf("Failed to insert block: %v", err)
	}
	if blocks[len(blocks)-1].Hash() != rawdb.ReadHeadBlockHash(blockchain.db) {
		t.Fatalf("Write/Get HeadBlockHash failed")
	}
}

// Tests that given a starting canonical chain of a given size, it can be extended
// with various length chains.
func TestExtendCanonicalHeaders(t *testing.T) { testExtendCanonical(t, false) }
func TestExtendCanonicalBlocks(t *testing.T)  { testExtendCanonical(t, true) }

func testExtendCanonical(t *testing.T, full bool) {
	length := 5

	// Make first chain starting from genesis
	_, processor, err := newCanonical(ethash.NewFaker(), length, full)
	if err != nil {
		t.Fatalf("failed to make new canonical chain: %v", err)
	}
	defer processor.Stop()

	// Define the difficulty comparator
	better := func(td1, td2 *big.Int) {
		if td2.Cmp(td1) <= 0 {
			t.Errorf("total difficulty mismatch: have %v, expected more than %v", td2, td1)
		}
	}
	// Start fork from current height
	testFork(t, processor, length, 1, full, better)
	testFork(t, processor, length, 2, full, better)
	testFork(t, processor, length, 5, full, better)
	testFork(t, processor, length, 10, full, better)
}

// Tests that given a starting canonical chain of a given size, creating shorter
// forks do not take canonical ownership.
func TestShorterForkHeaders(t *testing.T) { testShorterFork(t, false) }
func TestShorterForkBlocks(t *testing.T)  { testShorterFork(t, true) }

func testShorterFork(t *testing.T, full bool) {
	length := 10

	// Make first chain starting from genesis
	_, processor, err := newCanonical(ethash.NewFaker(), length, full)
	if err != nil {
		t.Fatalf("failed to make new canonical chain: %v", err)
	}
	defer processor.Stop()

	// Define the difficulty comparator
	worse := func(td1, td2 *big.Int) {
		if td2.Cmp(td1) >= 0 {
			t.Errorf("total difficulty mismatch: have %v, expected less than %v", td2, td1)
		}
	}
	// Sum of numbers must be less than `length` for this to be a shorter fork
	testFork(t, processor, 0, 3, full, worse)
	testFork(t, processor, 0, 7, full, worse)
	testFork(t, processor, 1, 1, full, worse)
	testFork(t, processor, 1, 7, full, worse)
	testFork(t, processor, 5, 3, full, worse)
	testFork(t, processor, 5, 4, full, worse)
}

// Tests that given a starting canonical chain of a given size, creating longer
// forks do take canonical ownership.
func TestLongerForkHeaders(t *testing.T) { testLongerFork(t, false) }
func TestLongerForkBlocks(t *testing.T)  { testLongerFork(t, true) }

func testLongerFork(t *testing.T, full bool) {
	length := 10

	// Make first chain starting from genesis
	_, processor, err := newCanonical(ethash.NewFaker(), length, full)
	if err != nil {
		t.Fatalf("failed to make new canonical chain: %v", err)
	}
	defer processor.Stop()

	// Define the difficulty comparator
	better := func(td1, td2 *big.Int) {
		if td2.Cmp(td1) <= 0 {
			t.Errorf("total difficulty mismatch: have %v, expected more than %v", td2, td1)
		}
	}
	// Sum of numbers must be greater than `length` for this to be a longer fork
	testFork(t, processor, 0, 11, full, better)
	testFork(t, processor, 0, 15, full, better)
	testFork(t, processor, 1, 10, full, better)
	testFork(t, processor, 1, 12, full, better)
	testFork(t, processor, 5, 6, full, better)
	testFork(t, processor, 5, 8, full, better)
}

// Tests that given a starting canonical chain of a given size, creating equal
// forks do take canonical ownership.
func TestEqualForkHeaders(t *testing.T) { testEqualFork(t, false) }
func TestEqualForkBlocks(t *testing.T)  { testEqualFork(t, true) }

func testEqualFork(t *testing.T, full bool) {
	length := 10

	// Make first chain starting from genesis
	_, processor, err := newCanonical(ethash.NewFaker(), length, full)
	if err != nil {
		t.Fatalf("failed to make new canonical chain: %v", err)
	}
	defer processor.Stop()

	// Define the difficulty comparator
	equal := func(td1, td2 *big.Int) {
		if td2.Cmp(td1) != 0 {
			t.Errorf("total difficulty mismatch: have %v, want %v", td2, td1)
		}
	}
	// Sum of numbers must be equal to `length` for this to be an equal fork
	testFork(t, processor, 0, 10, full, equal)
	testFork(t, processor, 1, 9, full, equal)
	testFork(t, processor, 2, 8, full, equal)
	testFork(t, processor, 5, 5, full, equal)
	testFork(t, processor, 6, 4, full, equal)
	testFork(t, processor, 9, 1, full, equal)
}

// Tests that chains missing links do not get accepted by the processor.
func TestBrokenHeaderChain(t *testing.T) { testBrokenChain(t, false) }
func TestBrokenBlockChain(t *testing.T)  { testBrokenChain(t, true) }

func testBrokenChain(t *testing.T, full bool) {
	// Make chain starting from genesis
	db, blockchain, err := newCanonical(ethash.NewFaker(), 10, full)
	if err != nil {
		t.Fatalf("failed to make new canonical chain: %v", err)
	}
	defer blockchain.Stop()

	// Create a forked chain, and try to insert with a missing link
	if full {
		chain := makeBlockChain(blockchain.CurrentBlock(), 5, ethash.NewFaker(), db, forkSeed)[1:]
		if err := testBlockChainImport(chain, blockchain); err == nil {
			t.Errorf("broken block chain not reported")
		}
	} else {
		chain := makeHeaderChain(blockchain.CurrentHeader(), 5, ethash.NewFaker(), db, forkSeed)[1:]
		if err := testHeaderChainImport(chain, blockchain); err == nil {
			t.Errorf("broken header chain not reported")
		}
	}
}

// Tests that reorganising a long difficult chain after a short easy one
// overwrites the canonical numbers and links in the database.
func TestReorgLongHeaders(t *testing.T) { testReorgLong(t, false) }
func TestReorgLongBlocks(t *testing.T)  { testReorgLong(t, true) }

func testReorgLong(t *testing.T, full bool) {
	testReorg(t, []int64{0, 0, -9}, []int64{0, 0, 0, -9}, 393280, full)
}

// Tests that reorganising a short difficult chain after a long easy one
// overwrites the canonical numbers and links in the database.
func TestReorgShortHeaders(t *testing.T) { testReorgShort(t, false) }
func TestReorgShortBlocks(t *testing.T)  { testReorgShort(t, true) }

func testReorgShort(t *testing.T, full bool) {
	// Create a long easy chain vs. a short heavy one. Due to difficulty adjustment
	// we need a fairly long chain of blocks with different difficulties for a short
	// one to become heavyer than a long one. The 96 is an empirical value.
	easy := make([]int64, 96)
	for i := 0; i < len(easy); i++ {
		easy[i] = 60
	}
	diff := make([]int64, len(easy)-1)
	for i := 0; i < len(diff); i++ {
		diff[i] = -9
	}
	testReorg(t, easy, diff, 12615120, full)
}

func testReorg(t *testing.T, first, second []int64, td int64, full bool) {
	// Create a pristine chain and database
	db, blockchain, err := newCanonical(ethash.NewFaker(), 0, full)
	if err != nil {
		t.Fatalf("failed to create pristine chain: %v", err)
	}
	defer blockchain.Stop()

	// Insert an easy and a difficult chain afterwards
	easyBlocks, _ := GenerateChain(params.TestChainConfig, blockchain.CurrentBlock(), ethash.NewFaker(), db, len(first), func(i int, b *BlockGen) {
		b.OffsetTime(first[i])
	})
	diffBlocks, _ := GenerateChain(params.TestChainConfig, blockchain.CurrentBlock(), ethash.NewFaker(), db, len(second), func(i int, b *BlockGen) {
		b.OffsetTime(second[i])
	})
	if full {
		if _, err := blockchain.InsertChain(easyBlocks); err != nil {
			t.Fatalf("failed to insert easy chain: %v", err)
		}
		if _, err := blockchain.InsertChain(diffBlocks); err != nil {
			t.Fatalf("failed to insert difficult chain: %v", err)
		}
	} else {
		easyHeaders := make([]*types.Header, len(easyBlocks))
		for i, block := range easyBlocks {
			easyHeaders[i] = block.Header()
		}
		diffHeaders := make([]*types.Header, len(diffBlocks))
		for i, block := range diffBlocks {
			diffHeaders[i] = block.Header()
		}
		if _, err := blockchain.InsertHeaderChain(easyHeaders, 1); err != nil {
			t.Fatalf("failed to insert easy chain: %v", err)
		}
		if _, err := blockchain.InsertHeaderChain(diffHeaders, 1); err != nil {
			t.Fatalf("failed to insert difficult chain: %v", err)
		}
	}
	// Check that the chain is valid number and link wise
	if full {
		prev := blockchain.CurrentBlock()
		for block := blockchain.GetBlockByNumber(blockchain.CurrentBlock().NumberU64() - 1); block.NumberU64() != 0; prev, block = block, blockchain.GetBlockByNumber(block.NumberU64()-1) {
			if prev.ParentHash() != block.Hash() {
				t.Errorf("parent block hash mismatch: have %x, want %x", prev.ParentHash(), block.Hash())
			}
		}
	} else {
		prev := blockchain.CurrentHeader()
		for header := blockchain.GetHeaderByNumber(blockchain.CurrentHeader().Number.Uint64() - 1); header.Number.Uint64() != 0; prev, header = header, blockchain.GetHeaderByNumber(header.Number.Uint64()-1) {
			if prev.ParentHash != header.Hash() {
				t.Errorf("parent header hash mismatch: have %x, want %x", prev.ParentHash, header.Hash())
			}
		}
	}
	// Make sure the chain total difficulty is the correct one
	want := new(big.Int).Add(blockchain.genesisBlock.Difficulty(), big.NewInt(td))
	if full {
		if have := blockchain.GetTdByHash(blockchain.CurrentBlock().Hash()); have.Cmp(want) != 0 {
			t.Errorf("total difficulty mismatch: have %v, want %v", have, want)
		}
	} else {
		if have := blockchain.GetTdByHash(blockchain.CurrentHeader().Hash()); have.Cmp(want) != 0 {
			t.Errorf("total difficulty mismatch: have %v, want %v", have, want)
		}
	}
}

// Tests that the insertion functions detect banned hashes.
func TestBadHeaderHashes(t *testing.T) { testBadHashes(t, false) }
func TestBadBlockHashes(t *testing.T)  { testBadHashes(t, true) }

func testBadHashes(t *testing.T, full bool) {
	// Create a pristine chain and database
	db, blockchain, err := newCanonical(ethash.NewFaker(), 0, full)
	if err != nil {
		t.Fatalf("failed to create pristine chain: %v", err)
	}
	defer blockchain.Stop()

	// Create a chain, ban a hash and try to import
	if full {
		blocks := makeBlockChain(blockchain.CurrentBlock(), 3, ethash.NewFaker(), db, 10)

		BadHashes[blocks[2].Header().Hash()] = true
		defer func() { delete(BadHashes, blocks[2].Header().Hash()) }()

		_, err = blockchain.InsertChain(blocks)
	} else {
		headers := makeHeaderChain(blockchain.CurrentHeader(), 3, ethash.NewFaker(), db, 10)

		BadHashes[headers[2].Hash()] = true
		defer func() { delete(BadHashes, headers[2].Hash()) }()

		_, err = blockchain.InsertHeaderChain(headers, 1)
	}
	if err != ErrBlacklistedHash {
		t.Errorf("error mismatch: have: %v, want: %v", err, ErrBlacklistedHash)
	}
}

// Tests that bad hashes are detected on boot, and the chain rolled back to a
// good state prior to the bad hash.
func TestReorgBadHeaderHashes(t *testing.T) { testReorgBadHashes(t, false) }
func TestReorgBadBlockHashes(t *testing.T)  { testReorgBadHashes(t, true) }

func testReorgBadHashes(t *testing.T, full bool) {
	// Create a pristine chain and database
	db, blockchain, err := newCanonical(ethash.NewFaker(), 0, full)
	if err != nil {
		t.Fatalf("failed to create pristine chain: %v", err)
	}
	// Create a chain, import and ban afterwards
	headers := makeHeaderChain(blockchain.CurrentHeader(), 4, ethash.NewFaker(), db, 10)
	blocks := makeBlockChain(blockchain.CurrentBlock(), 4, ethash.NewFaker(), db, 10)

	if full {
		if _, err = blockchain.InsertChain(blocks); err != nil {
			t.Errorf("failed to import blocks: %v", err)
		}
		if blockchain.CurrentBlock().Hash() != blocks[3].Hash() {
			t.Errorf("last block hash mismatch: have: %x, want %x", blockchain.CurrentBlock().Hash(), blocks[3].Header().Hash())
		}
		BadHashes[blocks[3].Header().Hash()] = true
		defer func() { delete(BadHashes, blocks[3].Header().Hash()) }()
	} else {
		if _, err = blockchain.InsertHeaderChain(headers, 1); err != nil {
			t.Errorf("failed to import headers: %v", err)
		}
		if blockchain.CurrentHeader().Hash() != headers[3].Hash() {
			t.Errorf("last header hash mismatch: have: %x, want %x", blockchain.CurrentHeader().Hash(), headers[3].Hash())
		}
		BadHashes[headers[3].Hash()] = true
		defer func() { delete(BadHashes, headers[3].Hash()) }()
	}
	blockchain.Stop()

	// Create a new BlockChain and check that it rolled back the state.
	ncm, err := NewBlockChain(blockchain.db, nil, blockchain.chainConfig, ethash.NewFaker(), vm.Config{}, nil)
	if err != nil {
		t.Fatalf("failed to create new chain manager: %v", err)
	}
	if full {
		if ncm.CurrentBlock().Hash() != blocks[2].Header().Hash() {
			t.Errorf("last block hash mismatch: have: %x, want %x", ncm.CurrentBlock().Hash(), blocks[2].Header().Hash())
		}
		if blocks[2].Header().GasLimit != ncm.GasLimit() {
			t.Errorf("last  block gasLimit mismatch: have: %d, want %d", ncm.GasLimit(), blocks[2].Header().GasLimit)
		}
	} else {
		if ncm.CurrentHeader().Hash() != headers[2].Hash() {
			t.Errorf("last header hash mismatch: have: %x, want %x", ncm.CurrentHeader().Hash(), headers[2].Hash())
		}
	}
	ncm.Stop()
}

// Tests chain insertions in the face of one entity containing an invalid nonce.
func TestHeadersInsertNonceError(t *testing.T) { testInsertNonceError(t, false) }
func TestBlocksInsertNonceError(t *testing.T)  { testInsertNonceError(t, true) }

func testInsertNonceError(t *testing.T, full bool) {
	for i := 1; i < 25 && !t.Failed(); i++ {
		// Create a pristine chain and database
		db, blockchain, err := newCanonical(ethash.NewFaker(), 0, full)
		if err != nil {
			t.Fatalf("failed to create pristine chain: %v", err)
		}
		defer blockchain.Stop()

		// Create and insert a chain with a failing nonce
		var (
			failAt  int
			failRes int
			failNum uint64
		)
		if full {
			blocks := makeBlockChain(blockchain.CurrentBlock(), i, ethash.NewFaker(), db, 0)

			failAt = rand.Int() % len(blocks)
			failNum = blocks[failAt].NumberU64()

			blockchain.engine = ethash.NewFakeFailer(failNum)
			failRes, err = blockchain.InsertChain(blocks)
		} else {
			headers := makeHeaderChain(blockchain.CurrentHeader(), i, ethash.NewFaker(), db, 0)

			failAt = rand.Int() % len(headers)
			failNum = headers[failAt].Number.Uint64()

			blockchain.engine = ethash.NewFakeFailer(failNum)
			blockchain.hc.engine = blockchain.engine
			failRes, err = blockchain.InsertHeaderChain(headers, 1)
		}
		// Check that the returned error indicates the failure
		if failRes != failAt {
			t.Errorf("test %d: failure (%v) index mismatch: have %d, want %d", i, err, failRes, failAt)
		}
		// Check that all blocks after the failing block have been inserted
		for j := 0; j < i-failAt; j++ {
			if full {
				if block := blockchain.GetBlockByNumber(failNum + uint64(j)); block != nil {
					t.Errorf("test %d: invalid block in chain: %v", i, block)
				}
			} else {
				if header := blockchain.GetHeaderByNumber(failNum + uint64(j)); header != nil {
					t.Errorf("test %d: invalid header in chain: %v", i, header)
				}
			}
		}
	}
}

// Tests that fast importing a block chain produces the same chain data as the
// classical full block processing.
func TestFastVsFullChains(t *testing.T) {
	// Configure and generate a sample block chain
	var (
		gendb   = rawdb.NewMemoryDatabase()
		key, _  = crypto.HexToECDSA("b71c71a67e1177ad4e901695e1b4b9ee17ae16c6668d313eac2f96dbcda3f291")
		address = crypto.PubkeyToAddress(key.PublicKey)
		funds   = big.NewInt(1000000000)
		gspec   = &Genesis{
			Config: params.TestChainConfig,
			Alloc:  GenesisAlloc{address: {Balance: funds}},
		}
		genesis = gspec.MustCommit(gendb)
		signer  = types.NewEIP155Signer(gspec.Config.ChainID)
	)
	blocks, receipts := GenerateChain(gspec.Config, genesis, ethash.NewFaker(), gendb, 1024, func(i int, block *BlockGen) {
		block.SetCoinbase(common.Address{0x00})

		// If the block number is multiple of 3, send a few bonus transactions to the miner
		if i%3 == 2 {
			for j := 0; j < i%4+1; j++ {
<<<<<<< HEAD
				tx, err := types.SignTx(types.NewTransaction(block.TxNonce(address), common.Address{0x00}, big.NewInt(1000), params.TxGas, nil, nil, nil), signer, key)
=======
				tx, err := types.SignTx(types.NewTransaction(block.TxNonce(address), common.Address{0x00}, big.NewInt(1000), params.TxGas, nil, nil, nil, nil), signer, key)
>>>>>>> 499c6b5c
				if err != nil {
					panic(err)
				}
				block.AddTx(tx)
			}
		}
		// If the block number is a multiple of 5, add a few bonus uncles to the block
		if i%5 == 5 {
			block.AddUncle(&types.Header{ParentHash: block.PrevBlock(i - 1).Hash(), Number: big.NewInt(int64(i - 1))})
		}
	})
	// Import the chain as an archive node for the comparison baseline
	archiveDb := rawdb.NewMemoryDatabase()
	gspec.MustCommit(archiveDb)
	archive, _ := NewBlockChain(archiveDb, nil, gspec.Config, ethash.NewFaker(), vm.Config{}, nil)
	defer archive.Stop()

	if n, err := archive.InsertChain(blocks); err != nil {
		t.Fatalf("failed to process block %d: %v", n, err)
	}
	// Fast import the chain as a non-archive node to test
	fastDb := rawdb.NewMemoryDatabase()
	gspec.MustCommit(fastDb)
	fast, _ := NewBlockChain(fastDb, nil, gspec.Config, ethash.NewFaker(), vm.Config{}, nil)
	defer fast.Stop()

	headers := make([]*types.Header, len(blocks))
	for i, block := range blocks {
		headers[i] = block.Header()
	}
	if n, err := fast.InsertHeaderChain(headers, 1); err != nil {
		t.Fatalf("failed to insert header %d: %v", n, err)
	}
	if n, err := fast.InsertReceiptChain(blocks, receipts, 0); err != nil {
		t.Fatalf("failed to insert receipt %d: %v", n, err)
	}
	// Freezer style fast import the chain.
	frdir, err := ioutil.TempDir("", "")
	if err != nil {
		t.Fatalf("failed to create temp freezer dir: %v", err)
	}
	defer os.Remove(frdir)
	ancientDb, err := rawdb.NewDatabaseWithFreezer(rawdb.NewMemoryDatabase(), frdir, "")
	if err != nil {
		t.Fatalf("failed to create temp freezer db: %v", err)
	}
	gspec.MustCommit(ancientDb)
	ancient, _ := NewBlockChain(ancientDb, nil, gspec.Config, ethash.NewFaker(), vm.Config{}, nil)
	defer ancient.Stop()

	if n, err := ancient.InsertHeaderChain(headers, 1); err != nil {
		t.Fatalf("failed to insert header %d: %v", n, err)
	}
	if n, err := ancient.InsertReceiptChain(blocks, receipts, uint64(len(blocks)/2)); err != nil {
		t.Fatalf("failed to insert receipt %d: %v", n, err)
	}
	// Iterate over all chain data components, and cross reference
	for i := 0; i < len(blocks); i++ {
		num, hash := blocks[i].NumberU64(), blocks[i].Hash()

		if ftd, atd := fast.GetTdByHash(hash), archive.GetTdByHash(hash); ftd.Cmp(atd) != 0 {
			t.Errorf("block #%d [%x]: td mismatch: fastdb %v, archivedb %v", num, hash, ftd, atd)
		}
		if antd, artd := ancient.GetTdByHash(hash), archive.GetTdByHash(hash); antd.Cmp(artd) != 0 {
			t.Errorf("block #%d [%x]: td mismatch: ancientdb %v, archivedb %v", num, hash, antd, artd)
		}
		if fheader, aheader := fast.GetHeaderByHash(hash), archive.GetHeaderByHash(hash); fheader.Hash() != aheader.Hash() {
			t.Errorf("block #%d [%x]: header mismatch: fastdb %v, archivedb %v", num, hash, fheader, aheader)
		}
		if anheader, arheader := ancient.GetHeaderByHash(hash), archive.GetHeaderByHash(hash); anheader.Hash() != arheader.Hash() {
			t.Errorf("block #%d [%x]: header mismatch: ancientdb %v, archivedb %v", num, hash, anheader, arheader)
		}
		if fblock, arblock, anblock := fast.GetBlockByHash(hash), archive.GetBlockByHash(hash), ancient.GetBlockByHash(hash); fblock.Hash() != arblock.Hash() || anblock.Hash() != arblock.Hash() {
			t.Errorf("block #%d [%x]: block mismatch: fastdb %v, ancientdb %v, archivedb %v", num, hash, fblock, anblock, arblock)
		} else if types.DeriveSha(fblock.Transactions()) != types.DeriveSha(arblock.Transactions()) || types.DeriveSha(anblock.Transactions()) != types.DeriveSha(arblock.Transactions()) {
			t.Errorf("block #%d [%x]: transactions mismatch: fastdb %v, ancientdb %v, archivedb %v", num, hash, fblock.Transactions(), anblock.Transactions(), arblock.Transactions())
		} else if types.CalcUncleHash(fblock.Uncles()) != types.CalcUncleHash(arblock.Uncles()) || types.CalcUncleHash(anblock.Uncles()) != types.CalcUncleHash(arblock.Uncles()) {
			t.Errorf("block #%d [%x]: uncles mismatch: fastdb %v, ancientdb %v, archivedb %v", num, hash, fblock.Uncles(), anblock, arblock.Uncles())
		}
		if freceipts, anreceipts, areceipts := rawdb.ReadReceipts(fastDb, hash, *rawdb.ReadHeaderNumber(fastDb, hash), fast.Config()), rawdb.ReadReceipts(ancientDb, hash, *rawdb.ReadHeaderNumber(ancientDb, hash), fast.Config()), rawdb.ReadReceipts(archiveDb, hash, *rawdb.ReadHeaderNumber(archiveDb, hash), fast.Config()); types.DeriveSha(freceipts) != types.DeriveSha(areceipts) {
			t.Errorf("block #%d [%x]: receipts mismatch: fastdb %v, ancientdb %v, archivedb %v", num, hash, freceipts, anreceipts, areceipts)
		}
	}
	// Check that the canonical chains are the same between the databases
	for i := 0; i < len(blocks)+1; i++ {
		if fhash, ahash := rawdb.ReadCanonicalHash(fastDb, uint64(i)), rawdb.ReadCanonicalHash(archiveDb, uint64(i)); fhash != ahash {
			t.Errorf("block #%d: canonical hash mismatch: fastdb %v, archivedb %v", i, fhash, ahash)
		}
		if anhash, arhash := rawdb.ReadCanonicalHash(ancientDb, uint64(i)), rawdb.ReadCanonicalHash(archiveDb, uint64(i)); anhash != arhash {
			t.Errorf("block #%d: canonical hash mismatch: ancientdb %v, archivedb %v", i, anhash, arhash)
		}
	}
}

// Tests that various import methods move the chain head pointers to the correct
// positions.
func TestLightVsFastVsFullChainHeads(t *testing.T) {
	// Configure and generate a sample block chain
	var (
		gendb   = rawdb.NewMemoryDatabase()
		key, _  = crypto.HexToECDSA("b71c71a67e1177ad4e901695e1b4b9ee17ae16c6668d313eac2f96dbcda3f291")
		address = crypto.PubkeyToAddress(key.PublicKey)
		funds   = big.NewInt(1000000000)
		gspec   = &Genesis{Config: params.TestChainConfig, Alloc: GenesisAlloc{address: {Balance: funds}}}
		genesis = gspec.MustCommit(gendb)
	)
	height := uint64(1024)
	blocks, receipts := GenerateChain(gspec.Config, genesis, ethash.NewFaker(), gendb, int(height), nil)

	// makeDb creates a db instance for testing.
	makeDb := func() (ethdb.Database, func()) {
		dir, err := ioutil.TempDir("", "")
		if err != nil {
			t.Fatalf("failed to create temp freezer dir: %v", err)
		}
		defer os.Remove(dir)
		db, err := rawdb.NewDatabaseWithFreezer(rawdb.NewMemoryDatabase(), dir, "")
		if err != nil {
			t.Fatalf("failed to create temp freezer db: %v", err)
		}
		gspec.MustCommit(db)
		return db, func() { os.RemoveAll(dir) }
	}
	// Configure a subchain to roll back
	remove := []common.Hash{}
	for _, block := range blocks[height/2:] {
		remove = append(remove, block.Hash())
	}
	// Create a small assertion method to check the three heads
	assert := func(t *testing.T, kind string, chain *BlockChain, header uint64, fast uint64, block uint64) {
		if num := chain.CurrentBlock().NumberU64(); num != block {
			t.Errorf("%s head block mismatch: have #%v, want #%v", kind, num, block)
		}
		if num := chain.CurrentFastBlock().NumberU64(); num != fast {
			t.Errorf("%s head fast-block mismatch: have #%v, want #%v", kind, num, fast)
		}
		if num := chain.CurrentHeader().Number.Uint64(); num != header {
			t.Errorf("%s head header mismatch: have #%v, want #%v", kind, num, header)
		}
	}
	// Import the chain as an archive node and ensure all pointers are updated
	archiveDb, delfn := makeDb()
	defer delfn()
	archive, _ := NewBlockChain(archiveDb, nil, gspec.Config, ethash.NewFaker(), vm.Config{}, nil)
	if n, err := archive.InsertChain(blocks); err != nil {
		t.Fatalf("failed to process block %d: %v", n, err)
	}
	defer archive.Stop()

	assert(t, "archive", archive, height, height, height)
	archive.Rollback(remove)
	assert(t, "archive", archive, height/2, height/2, height/2)

	// Import the chain as a non-archive node and ensure all pointers are updated
	fastDb, delfn := makeDb()
	defer delfn()
	fast, _ := NewBlockChain(fastDb, nil, gspec.Config, ethash.NewFaker(), vm.Config{}, nil)
	defer fast.Stop()

	headers := make([]*types.Header, len(blocks))
	for i, block := range blocks {
		headers[i] = block.Header()
	}
	if n, err := fast.InsertHeaderChain(headers, 1); err != nil {
		t.Fatalf("failed to insert header %d: %v", n, err)
	}
	if n, err := fast.InsertReceiptChain(blocks, receipts, 0); err != nil {
		t.Fatalf("failed to insert receipt %d: %v", n, err)
	}
	assert(t, "fast", fast, height, height, 0)
	fast.Rollback(remove)
	assert(t, "fast", fast, height/2, height/2, 0)

	// Import the chain as a ancient-first node and ensure all pointers are updated
	ancientDb, delfn := makeDb()
	defer delfn()
	ancient, _ := NewBlockChain(ancientDb, nil, gspec.Config, ethash.NewFaker(), vm.Config{}, nil)
	defer ancient.Stop()

	if n, err := ancient.InsertHeaderChain(headers, 1); err != nil {
		t.Fatalf("failed to insert header %d: %v", n, err)
	}
	if n, err := ancient.InsertReceiptChain(blocks, receipts, uint64(3*len(blocks)/4)); err != nil {
		t.Fatalf("failed to insert receipt %d: %v", n, err)
	}
	assert(t, "ancient", ancient, height, height, 0)
	ancient.Rollback(remove)
	assert(t, "ancient", ancient, height/2, height/2, 0)
	if frozen, err := ancientDb.Ancients(); err != nil || frozen != height/2+1 {
		t.Fatalf("failed to truncate ancient store, want %v, have %v", height/2+1, frozen)
	}

	// Import the chain as a light node and ensure all pointers are updated
	lightDb, delfn := makeDb()
	defer delfn()
	light, _ := NewBlockChain(lightDb, nil, gspec.Config, ethash.NewFaker(), vm.Config{}, nil)
	if n, err := light.InsertHeaderChain(headers, 1); err != nil {
		t.Fatalf("failed to insert header %d: %v", n, err)
	}
	defer light.Stop()

	assert(t, "light", light, height, 0, 0)
	light.Rollback(remove)
	assert(t, "light", light, height/2, 0, 0)
}

// Tests that chain reorganisations handle transaction removals and reinsertions.
func TestChainTxReorgs(t *testing.T) {
	var (
		key1, _ = crypto.HexToECDSA("b71c71a67e1177ad4e901695e1b4b9ee17ae16c6668d313eac2f96dbcda3f291")
		key2, _ = crypto.HexToECDSA("8a1f9a8f95be41cd7ccb6168179afb4504aefe388d1e14474d32c45c72ce7b7a")
		key3, _ = crypto.HexToECDSA("49a7b37aa6f6645917e7b807e9d1c00d4fa71f18343b0d4122a4d2df64dd6fee")
		addr1   = crypto.PubkeyToAddress(key1.PublicKey)
		addr2   = crypto.PubkeyToAddress(key2.PublicKey)
		addr3   = crypto.PubkeyToAddress(key3.PublicKey)
		db      = rawdb.NewMemoryDatabase()
		gspec   = &Genesis{
			Config:   params.TestChainConfig,
			GasLimit: 3141592,
			Alloc: GenesisAlloc{
				addr1: {Balance: big.NewInt(1000000)},
				addr2: {Balance: big.NewInt(1000000)},
				addr3: {Balance: big.NewInt(1000000)},
			},
		}
		genesis = gspec.MustCommit(db)
		signer  = types.NewEIP155Signer(gspec.Config.ChainID)
	)

	// Create two transactions shared between the chains:
	//  - postponed: transaction included at a later block in the forked chain
	//  - swapped: transaction included at the same block number in the forked chain
<<<<<<< HEAD
	postponed, _ := types.SignTx(types.NewTransaction(0, addr1, big.NewInt(1000), params.TxGas, nil, nil, nil), signer, key1)
	swapped, _ := types.SignTx(types.NewTransaction(1, addr1, big.NewInt(1000), params.TxGas, nil, nil, nil), signer, key1)
=======
	postponed, _ := types.SignTx(types.NewTransaction(0, addr1, big.NewInt(1000), params.TxGas, nil, nil, nil, nil), signer, key1)
	swapped, _ := types.SignTx(types.NewTransaction(1, addr1, big.NewInt(1000), params.TxGas, nil, nil, nil, nil), signer, key1)
>>>>>>> 499c6b5c

	// Create two transactions that will be dropped by the forked chain:
	//  - pastDrop: transaction dropped retroactively from a past block
	//  - freshDrop: transaction dropped exactly at the block where the reorg is detected
	var pastDrop, freshDrop *types.Transaction

	// Create three transactions that will be added in the forked chain:
	//  - pastAdd:   transaction added before the reorganization is detected
	//  - freshAdd:  transaction added at the exact block the reorg is detected
	//  - futureAdd: transaction added after the reorg has already finished
	var pastAdd, freshAdd, futureAdd *types.Transaction

	chain, _ := GenerateChain(gspec.Config, genesis, ethash.NewFaker(), db, 3, func(i int, gen *BlockGen) {
		switch i {
		case 0:
<<<<<<< HEAD
			pastDrop, _ = types.SignTx(types.NewTransaction(gen.TxNonce(addr2), addr2, big.NewInt(1000), params.TxGas, nil, nil, nil), signer, key2)
=======
			pastDrop, _ = types.SignTx(types.NewTransaction(gen.TxNonce(addr2), addr2, big.NewInt(1000), params.TxGas, nil, nil, nil, nil), signer, key2)
>>>>>>> 499c6b5c

			gen.AddTx(pastDrop)  // This transaction will be dropped in the fork from below the split point
			gen.AddTx(postponed) // This transaction will be postponed till block #3 in the fork

		case 2:
<<<<<<< HEAD
			freshDrop, _ = types.SignTx(types.NewTransaction(gen.TxNonce(addr2), addr2, big.NewInt(1000), params.TxGas, nil, nil, nil), signer, key2)
=======
			freshDrop, _ = types.SignTx(types.NewTransaction(gen.TxNonce(addr2), addr2, big.NewInt(1000), params.TxGas, nil, nil, nil, nil), signer, key2)
>>>>>>> 499c6b5c

			gen.AddTx(freshDrop) // This transaction will be dropped in the fork from exactly at the split point
			gen.AddTx(swapped)   // This transaction will be swapped out at the exact height

			gen.OffsetTime(9) // Lower the block difficulty to simulate a weaker chain
		}
	})
	// Import the chain. This runs all block validation rules.
	blockchain, _ := NewBlockChain(db, nil, gspec.Config, ethash.NewFaker(), vm.Config{}, nil)
	if i, err := blockchain.InsertChain(chain); err != nil {
		t.Fatalf("failed to insert original chain[%d]: %v", i, err)
	}
	defer blockchain.Stop()

	// overwrite the old chain
	chain, _ = GenerateChain(gspec.Config, genesis, ethash.NewFaker(), db, 5, func(i int, gen *BlockGen) {
		switch i {
		case 0:
<<<<<<< HEAD
			pastAdd, _ = types.SignTx(types.NewTransaction(gen.TxNonce(addr3), addr3, big.NewInt(1000), params.TxGas, nil, nil, nil), signer, key3)
=======
			pastAdd, _ = types.SignTx(types.NewTransaction(gen.TxNonce(addr3), addr3, big.NewInt(1000), params.TxGas, nil, nil, nil, nil), signer, key3)
>>>>>>> 499c6b5c
			gen.AddTx(pastAdd) // This transaction needs to be injected during reorg

		case 2:
			gen.AddTx(postponed) // This transaction was postponed from block #1 in the original chain
			gen.AddTx(swapped)   // This transaction was swapped from the exact current spot in the original chain

<<<<<<< HEAD
			freshAdd, _ = types.SignTx(types.NewTransaction(gen.TxNonce(addr3), addr3, big.NewInt(1000), params.TxGas, nil, nil, nil), signer, key3)
			gen.AddTx(freshAdd) // This transaction will be added exactly at reorg time

		case 3:
			futureAdd, _ = types.SignTx(types.NewTransaction(gen.TxNonce(addr3), addr3, big.NewInt(1000), params.TxGas, nil, nil, nil), signer, key3)
=======
			freshAdd, _ = types.SignTx(types.NewTransaction(gen.TxNonce(addr3), addr3, big.NewInt(1000), params.TxGas, nil, nil, nil, nil), signer, key3)
			gen.AddTx(freshAdd) // This transaction will be added exactly at reorg time

		case 3:
			futureAdd, _ = types.SignTx(types.NewTransaction(gen.TxNonce(addr3), addr3, big.NewInt(1000), params.TxGas, nil, nil, nil, nil), signer, key3)
>>>>>>> 499c6b5c
			gen.AddTx(futureAdd) // This transaction will be added after a full reorg
		}
	})
	if _, err := blockchain.InsertChain(chain); err != nil {
		t.Fatalf("failed to insert forked chain: %v", err)
	}

	// removed tx
	for i, tx := range (types.Transactions{pastDrop, freshDrop}) {
		if txn, _, _, _ := rawdb.ReadTransaction(db, tx.Hash()); txn != nil {
			t.Errorf("drop %d: tx %v found while shouldn't have been", i, txn)
		}
		if rcpt, _, _, _ := rawdb.ReadReceipt(db, tx.Hash(), blockchain.Config()); rcpt != nil {
			t.Errorf("drop %d: receipt %v found while shouldn't have been", i, rcpt)
		}
	}
	// added tx
	for i, tx := range (types.Transactions{pastAdd, freshAdd, futureAdd}) {
		if txn, _, _, _ := rawdb.ReadTransaction(db, tx.Hash()); txn == nil {
			t.Errorf("add %d: expected tx to be found", i)
		}
		if rcpt, _, _, _ := rawdb.ReadReceipt(db, tx.Hash(), blockchain.Config()); rcpt == nil {
			t.Errorf("add %d: expected receipt to be found", i)
		}
	}
	// shared tx
	for i, tx := range (types.Transactions{postponed, swapped}) {
		if txn, _, _, _ := rawdb.ReadTransaction(db, tx.Hash()); txn == nil {
			t.Errorf("share %d: expected tx to be found", i)
		}
		if rcpt, _, _, _ := rawdb.ReadReceipt(db, tx.Hash(), blockchain.Config()); rcpt == nil {
			t.Errorf("share %d: expected receipt to be found", i)
		}
	}
}

func TestLogReorgs(t *testing.T) {
	var (
		key1, _ = crypto.HexToECDSA("b71c71a67e1177ad4e901695e1b4b9ee17ae16c6668d313eac2f96dbcda3f291")
		addr1   = crypto.PubkeyToAddress(key1.PublicKey)
		db      = rawdb.NewMemoryDatabase()
		// this code generates a log
		code    = common.Hex2Bytes("60606040525b7f24ec1d3ff24c2f6ff210738839dbc339cd45a5294d85c79361016243157aae7b60405180905060405180910390a15b600a8060416000396000f360606040526008565b00")
		gspec   = &Genesis{Config: params.TestChainConfig, Alloc: GenesisAlloc{addr1: {Balance: big.NewInt(10000000000000)}}}
		genesis = gspec.MustCommit(db)
		signer  = types.NewEIP155Signer(gspec.Config.ChainID)
	)

	blockchain, _ := NewBlockChain(db, nil, gspec.Config, ethash.NewFaker(), vm.Config{}, nil)
	defer blockchain.Stop()

	rmLogsCh := make(chan RemovedLogsEvent)
	blockchain.SubscribeRemovedLogsEvent(rmLogsCh)
	chain, _ := GenerateChain(params.TestChainConfig, genesis, ethash.NewFaker(), db, 2, func(i int, gen *BlockGen) {
		if i == 1 {
<<<<<<< HEAD
			tx, err := types.SignTx(types.NewContractCreation(gen.TxNonce(addr1), new(big.Int), 1000000, new(big.Int), code, nil), signer, key1)
=======
			tx, err := types.SignTx(types.NewContractCreation(gen.TxNonce(addr1), new(big.Int), 1000000, new(big.Int), code, nil, nil), signer, key1)
>>>>>>> 499c6b5c
			if err != nil {
				t.Fatalf("failed to create tx: %v", err)
			}
			gen.AddTx(tx)
		}
	})
	if _, err := blockchain.InsertChain(chain); err != nil {
		t.Fatalf("failed to insert chain: %v", err)
	}

	chain, _ = GenerateChain(params.TestChainConfig, genesis, ethash.NewFaker(), db, 3, func(i int, gen *BlockGen) {})
	done := make(chan struct{})
	go func() {
		ev := <-rmLogsCh
		if len(ev.Logs) == 0 {
			t.Error("expected logs")
		}
		close(done)
	}()
	if _, err := blockchain.InsertChain(chain); err != nil {
		t.Fatalf("failed to insert forked chain: %v", err)
	}
	timeout := time.NewTimer(1 * time.Second)
	select {
	case <-done:
	case <-timeout.C:
		t.Fatal("Timeout. There is no RemovedLogsEvent has been sent.")
	}
}

func TestLogRebirth(t *testing.T) {
	var (
		key1, _ = crypto.HexToECDSA("b71c71a67e1177ad4e901695e1b4b9ee17ae16c6668d313eac2f96dbcda3f291")
		addr1   = crypto.PubkeyToAddress(key1.PublicKey)
		db      = rawdb.NewMemoryDatabase()

		// this code generates a log
		code        = common.Hex2Bytes("60606040525b7f24ec1d3ff24c2f6ff210738839dbc339cd45a5294d85c79361016243157aae7b60405180905060405180910390a15b600a8060416000396000f360606040526008565b00")
		gspec       = &Genesis{Config: params.TestChainConfig, Alloc: GenesisAlloc{addr1: {Balance: big.NewInt(10000000000000)}}}
		genesis     = gspec.MustCommit(db)
		signer      = types.NewEIP155Signer(gspec.Config.ChainID)
		newLogCh    = make(chan bool)
		removeLogCh = make(chan bool)
	)

	// validateLogEvent checks whether the received logs number is equal with expected.
	validateLogEvent := func(sink interface{}, result chan bool, expect int) {
		chanval := reflect.ValueOf(sink)
		chantyp := chanval.Type()
		if chantyp.Kind() != reflect.Chan || chantyp.ChanDir()&reflect.RecvDir == 0 {
			t.Fatalf("invalid channel, given type %v", chantyp)
		}
		cnt := 0
		var recv []reflect.Value
		timeout := time.After(1 * time.Second)
		cases := []reflect.SelectCase{{Chan: chanval, Dir: reflect.SelectRecv}, {Chan: reflect.ValueOf(timeout), Dir: reflect.SelectRecv}}
		for {
			chose, v, _ := reflect.Select(cases)
			if chose == 1 {
				// Not enough event received
				result <- false
				return
			}
			cnt += 1
			recv = append(recv, v)
			if cnt == expect {
				break
			}
		}
		done := time.After(50 * time.Millisecond)
		cases = cases[:1]
		cases = append(cases, reflect.SelectCase{Chan: reflect.ValueOf(done), Dir: reflect.SelectRecv})
		chose, _, _ := reflect.Select(cases)
		// If chose equal 0, it means receiving redundant events.
		if chose == 1 {
			result <- true
		} else {
			result <- false
		}
	}

	blockchain, _ := NewBlockChain(db, nil, gspec.Config, ethash.NewFaker(), vm.Config{}, nil)
	defer blockchain.Stop()

	logsCh := make(chan []*types.Log)
	blockchain.SubscribeLogsEvent(logsCh)

	rmLogsCh := make(chan RemovedLogsEvent)
	blockchain.SubscribeRemovedLogsEvent(rmLogsCh)

	chain, _ := GenerateChain(params.TestChainConfig, genesis, ethash.NewFaker(), db, 2, func(i int, gen *BlockGen) {
		if i == 1 {
<<<<<<< HEAD
			tx, err := types.SignTx(types.NewContractCreation(gen.TxNonce(addr1), new(big.Int), 1000000, new(big.Int), code, nil), signer, key1)
=======
			tx, err := types.SignTx(types.NewContractCreation(gen.TxNonce(addr1), new(big.Int), 1000000, new(big.Int), code, nil, nil), signer, key1)
>>>>>>> 499c6b5c
			if err != nil {
				t.Fatalf("failed to create tx: %v", err)
			}
			gen.AddTx(tx)
		}
	})

	// Spawn a goroutine to receive log events
	go validateLogEvent(logsCh, newLogCh, 1)
	if _, err := blockchain.InsertChain(chain); err != nil {
		t.Fatalf("failed to insert chain: %v", err)
	}
	if !<-newLogCh {
		t.Fatal("failed to receive new log event")
	}

	// Generate long reorg chain
	forkChain, _ := GenerateChain(params.TestChainConfig, genesis, ethash.NewFaker(), db, 2, func(i int, gen *BlockGen) {
		if i == 1 {
<<<<<<< HEAD
			tx, err := types.SignTx(types.NewContractCreation(gen.TxNonce(addr1), new(big.Int), 1000000, new(big.Int), code, nil), signer, key1)
=======
			tx, err := types.SignTx(types.NewContractCreation(gen.TxNonce(addr1), new(big.Int), 1000000, new(big.Int), code, nil, nil), signer, key1)
>>>>>>> 499c6b5c
			if err != nil {
				t.Fatalf("failed to create tx: %v", err)
			}
			gen.AddTx(tx)
			// Higher block difficulty
			gen.OffsetTime(-9)
		}
	})

	// Spawn a goroutine to receive log events
	go validateLogEvent(logsCh, newLogCh, 1)
	go validateLogEvent(rmLogsCh, removeLogCh, 1)
	if _, err := blockchain.InsertChain(forkChain); err != nil {
		t.Fatalf("failed to insert forked chain: %v", err)
	}
	if !<-newLogCh {
		t.Fatal("failed to receive new log event")
	}
	if !<-removeLogCh {
		t.Fatal("failed to receive removed log event")
	}

	newBlocks, _ := GenerateChain(params.TestChainConfig, chain[len(chain)-1], ethash.NewFaker(), db, 1, func(i int, gen *BlockGen) {})
	go validateLogEvent(logsCh, newLogCh, 1)
	go validateLogEvent(rmLogsCh, removeLogCh, 1)
	if _, err := blockchain.InsertChain(newBlocks); err != nil {
		t.Fatalf("failed to insert forked chain: %v", err)
	}
	// Rebirth logs should omit a newLogEvent
	if !<-newLogCh {
		t.Fatal("failed to receive new log event")
	}
	// Ensure removedLog events received
	if !<-removeLogCh {
		t.Fatal("failed to receive removed log event")
	}
}

func TestSideLogRebirth(t *testing.T) {
	var (
		key1, _ = crypto.HexToECDSA("b71c71a67e1177ad4e901695e1b4b9ee17ae16c6668d313eac2f96dbcda3f291")
		addr1   = crypto.PubkeyToAddress(key1.PublicKey)
		db      = rawdb.NewMemoryDatabase()

		// this code generates a log
		code     = common.Hex2Bytes("60606040525b7f24ec1d3ff24c2f6ff210738839dbc339cd45a5294d85c79361016243157aae7b60405180905060405180910390a15b600a8060416000396000f360606040526008565b00")
		gspec    = &Genesis{Config: params.TestChainConfig, Alloc: GenesisAlloc{addr1: {Balance: big.NewInt(10000000000000)}}}
		genesis  = gspec.MustCommit(db)
		signer   = types.NewEIP155Signer(gspec.Config.ChainID)
		newLogCh = make(chan bool)
	)

	// listenNewLog checks whether the received logs number is equal with expected.
	listenNewLog := func(sink chan []*types.Log, expect int) {
		cnt := 0
		for {
			select {
			case logs := <-sink:
				cnt += len(logs)
			case <-time.NewTimer(5 * time.Second).C:
				// new logs timeout
				newLogCh <- false
				return
			}
			if cnt == expect {
				break
			} else if cnt > expect {
				// redundant logs received
				newLogCh <- false
				return
			}
		}
		select {
		case <-sink:
			// redundant logs received
			newLogCh <- false
		case <-time.NewTimer(100 * time.Millisecond).C:
			newLogCh <- true
		}
	}

	blockchain, _ := NewBlockChain(db, nil, gspec.Config, ethash.NewFaker(), vm.Config{}, nil)
	defer blockchain.Stop()

	logsCh := make(chan []*types.Log)
	blockchain.SubscribeLogsEvent(logsCh)
	chain, _ := GenerateChain(params.TestChainConfig, genesis, ethash.NewFaker(), db, 2, func(i int, gen *BlockGen) {
		if i == 1 {
			// Higher block difficulty
			gen.OffsetTime(-9)
		}
	})
	if _, err := blockchain.InsertChain(chain); err != nil {
		t.Fatalf("failed to insert forked chain: %v", err)
	}

	// Generate side chain with lower difficulty
	sideChain, _ := GenerateChain(params.TestChainConfig, genesis, ethash.NewFaker(), db, 2, func(i int, gen *BlockGen) {
		if i == 1 {
<<<<<<< HEAD
			tx, err := types.SignTx(types.NewContractCreation(gen.TxNonce(addr1), new(big.Int), 1000000, new(big.Int), code, nil), signer, key1)
=======
			tx, err := types.SignTx(types.NewContractCreation(gen.TxNonce(addr1), new(big.Int), 1000000, new(big.Int), code, nil, nil), signer, key1)
>>>>>>> 499c6b5c
			if err != nil {
				t.Fatalf("failed to create tx: %v", err)
			}
			gen.AddTx(tx)
		}
	})
	if _, err := blockchain.InsertChain(sideChain); err != nil {
		t.Fatalf("failed to insert forked chain: %v", err)
	}

	// Generate a new block based on side chain
	newBlocks, _ := GenerateChain(params.TestChainConfig, sideChain[len(sideChain)-1], ethash.NewFaker(), db, 1, func(i int, gen *BlockGen) {})
	go listenNewLog(logsCh, 1)
	if _, err := blockchain.InsertChain(newBlocks); err != nil {
		t.Fatalf("failed to insert forked chain: %v", err)
	}
	// Rebirth logs should omit a newLogEvent
	if !<-newLogCh {
		t.Fatalf("failed to receive new log event")
	}
}

func TestReorgSideEvent(t *testing.T) {
	var (
		db      = rawdb.NewMemoryDatabase()
		key1, _ = crypto.HexToECDSA("b71c71a67e1177ad4e901695e1b4b9ee17ae16c6668d313eac2f96dbcda3f291")
		addr1   = crypto.PubkeyToAddress(key1.PublicKey)
		gspec   = &Genesis{
			Config: params.TestChainConfig,
			Alloc:  GenesisAlloc{addr1: {Balance: big.NewInt(10000000000000)}},
		}
		genesis = gspec.MustCommit(db)
		signer  = types.NewEIP155Signer(gspec.Config.ChainID)
	)

	blockchain, _ := NewBlockChain(db, nil, gspec.Config, ethash.NewFaker(), vm.Config{}, nil)
	defer blockchain.Stop()

	chain, _ := GenerateChain(gspec.Config, genesis, ethash.NewFaker(), db, 3, func(i int, gen *BlockGen) {})
	if _, err := blockchain.InsertChain(chain); err != nil {
		t.Fatalf("failed to insert chain: %v", err)
	}

	replacementBlocks, _ := GenerateChain(gspec.Config, genesis, ethash.NewFaker(), db, 4, func(i int, gen *BlockGen) {
<<<<<<< HEAD
		tx, err := types.SignTx(types.NewContractCreation(gen.TxNonce(addr1), new(big.Int), 1000000, new(big.Int), nil, nil), signer, key1)
=======
		tx, err := types.SignTx(types.NewContractCreation(gen.TxNonce(addr1), new(big.Int), 1000000, new(big.Int), nil, nil, nil), signer, key1)
>>>>>>> 499c6b5c
		if i == 2 {
			gen.OffsetTime(-9)
		}
		if err != nil {
			t.Fatalf("failed to create tx: %v", err)
		}
		gen.AddTx(tx)
	})
	chainSideCh := make(chan ChainSideEvent, 64)
	blockchain.SubscribeChainSideEvent(chainSideCh)
	if _, err := blockchain.InsertChain(replacementBlocks); err != nil {
		t.Fatalf("failed to insert chain: %v", err)
	}

	// first two block of the secondary chain are for a brief moment considered
	// side chains because up to that point the first one is considered the
	// heavier chain.
	expectedSideHashes := map[common.Hash]bool{
		replacementBlocks[0].Hash(): true,
		replacementBlocks[1].Hash(): true,
		chain[0].Hash():             true,
		chain[1].Hash():             true,
		chain[2].Hash():             true,
	}

	i := 0

	const timeoutDura = 10 * time.Second
	timeout := time.NewTimer(timeoutDura)
done:
	for {
		select {
		case ev := <-chainSideCh:
			block := ev.Block
			if _, ok := expectedSideHashes[block.Hash()]; !ok {
				t.Errorf("%d: didn't expect %x to be in side chain", i, block.Hash())
			}
			i++

			if i == len(expectedSideHashes) {
				timeout.Stop()

				break done
			}
			timeout.Reset(timeoutDura)

		case <-timeout.C:
			t.Fatal("Timeout. Possibly not all blocks were triggered for sideevent")
		}
	}

	// make sure no more events are fired
	select {
	case e := <-chainSideCh:
		t.Errorf("unexpected event fired: %v", e)
	case <-time.After(250 * time.Millisecond):
	}

}

// Tests if the canonical block can be fetched from the database during chain insertion.
func TestCanonicalBlockRetrieval(t *testing.T) {
	_, blockchain, err := newCanonical(ethash.NewFaker(), 0, true)
	if err != nil {
		t.Fatalf("failed to create pristine chain: %v", err)
	}
	defer blockchain.Stop()

	chain, _ := GenerateChain(blockchain.chainConfig, blockchain.genesisBlock, ethash.NewFaker(), blockchain.db, 10, func(i int, gen *BlockGen) {})

	var pend sync.WaitGroup
	pend.Add(len(chain))

	for i := range chain {
		go func(block *types.Block) {
			defer pend.Done()

			// try to retrieve a block by its canonical hash and see if the block data can be retrieved.
			for {
				ch := rawdb.ReadCanonicalHash(blockchain.db, block.NumberU64())
				if ch == (common.Hash{}) {
					continue // busy wait for canonical hash to be written
				}
				if ch != block.Hash() {
					t.Errorf("unknown canonical hash, want %s, got %s", block.Hash().Hex(), ch.Hex())
					return
				}
				fb := rawdb.ReadBlock(blockchain.db, ch, block.NumberU64())
				if fb == nil {
					t.Errorf("unable to retrieve block %d for canonical hash: %s", block.NumberU64(), ch.Hex())
					return
				}
				if fb.Hash() != block.Hash() {
					t.Errorf("invalid block hash for block %d, want %s, got %s", block.NumberU64(), block.Hash().Hex(), fb.Hash().Hex())
					return
				}
				return
			}
		}(chain[i])

		if _, err := blockchain.InsertChain(types.Blocks{chain[i]}); err != nil {
			t.Fatalf("failed to insert block %d: %v", i, err)
		}
	}
	pend.Wait()
}

func TestEIP155Transition(t *testing.T) {
	// Configure and generate a sample block chain
	var (
		db         = rawdb.NewMemoryDatabase()
		key, _     = crypto.HexToECDSA("b71c71a67e1177ad4e901695e1b4b9ee17ae16c6668d313eac2f96dbcda3f291")
		address    = crypto.PubkeyToAddress(key.PublicKey)
		funds      = big.NewInt(1000000000)
		deleteAddr = common.Address{1}
		gspec      = &Genesis{
			Config: &params.ChainConfig{ChainID: big.NewInt(1), EIP150Block: big.NewInt(0), EIP155Block: big.NewInt(2), HomesteadBlock: new(big.Int)},
			Alloc:  GenesisAlloc{address: {Balance: funds}, deleteAddr: {Balance: new(big.Int)}},
		}
		genesis = gspec.MustCommit(db)
	)

	blockchain, _ := NewBlockChain(db, nil, gspec.Config, ethash.NewFaker(), vm.Config{}, nil)
	defer blockchain.Stop()

	blocks, _ := GenerateChain(gspec.Config, genesis, ethash.NewFaker(), db, 4, func(i int, block *BlockGen) {
		var (
			tx      *types.Transaction
			err     error
			basicTx = func(signer types.Signer) (*types.Transaction, error) {
<<<<<<< HEAD
				return types.SignTx(types.NewTransaction(block.TxNonce(address), common.Address{}, new(big.Int), 21000, new(big.Int), nil, nil), signer, key)
=======
				return types.SignTx(types.NewTransaction(block.TxNonce(address), common.Address{}, new(big.Int), 21000, new(big.Int), nil, nil, nil), signer, key)
>>>>>>> 499c6b5c
			}
		)
		switch i {
		case 0:
			tx, err = basicTx(types.HomesteadSigner{})
			if err != nil {
				t.Fatal(err)
			}
			block.AddTx(tx)
		case 2:
			tx, err = basicTx(types.HomesteadSigner{})
			if err != nil {
				t.Fatal(err)
			}
			block.AddTx(tx)

			tx, err = basicTx(types.NewEIP155Signer(gspec.Config.ChainID))
			if err != nil {
				t.Fatal(err)
			}
			block.AddTx(tx)
		case 3:
			tx, err = basicTx(types.HomesteadSigner{})
			if err != nil {
				t.Fatal(err)
			}
			block.AddTx(tx)

			tx, err = basicTx(types.NewEIP155Signer(gspec.Config.ChainID))
			if err != nil {
				t.Fatal(err)
			}
			block.AddTx(tx)
		}
	})

	if _, err := blockchain.InsertChain(blocks); err != nil {
		t.Fatal(err)
	}
	block := blockchain.GetBlockByNumber(1)
	if block.Transactions()[0].Protected() {
		t.Error("Expected block[0].txs[0] to not be replay protected")
	}

	block = blockchain.GetBlockByNumber(3)
	if block.Transactions()[0].Protected() {
		t.Error("Expected block[3].txs[0] to not be replay protected")
	}
	if !block.Transactions()[1].Protected() {
		t.Error("Expected block[3].txs[1] to be replay protected")
	}
	if _, err := blockchain.InsertChain(blocks[4:]); err != nil {
		t.Fatal(err)
	}

	// generate an invalid chain id transaction
	config := &params.ChainConfig{ChainID: big.NewInt(2), EIP150Block: big.NewInt(0), EIP155Block: big.NewInt(2), HomesteadBlock: new(big.Int)}
	blocks, _ = GenerateChain(config, blocks[len(blocks)-1], ethash.NewFaker(), db, 4, func(i int, block *BlockGen) {
		var (
			tx      *types.Transaction
			err     error
			basicTx = func(signer types.Signer) (*types.Transaction, error) {
<<<<<<< HEAD
				return types.SignTx(types.NewTransaction(block.TxNonce(address), common.Address{}, new(big.Int), 21000, new(big.Int), nil, nil), signer, key)
=======
				return types.SignTx(types.NewTransaction(block.TxNonce(address), common.Address{}, new(big.Int), 21000, new(big.Int), nil, nil, nil), signer, key)
>>>>>>> 499c6b5c
			}
		)
		if i == 0 {
			tx, err = basicTx(types.NewEIP155Signer(big.NewInt(2)))
			if err != nil {
				t.Fatal(err)
			}
			block.AddTx(tx)
		}
	})
	_, err := blockchain.InsertChain(blocks)
	if err != types.ErrInvalidChainId {
		t.Error("expected error:", types.ErrInvalidChainId)
	}
}

func TestEIP161AccountRemoval(t *testing.T) {
	// Configure and generate a sample block chain
	var (
		db      = rawdb.NewMemoryDatabase()
		key, _  = crypto.HexToECDSA("b71c71a67e1177ad4e901695e1b4b9ee17ae16c6668d313eac2f96dbcda3f291")
		address = crypto.PubkeyToAddress(key.PublicKey)
		funds   = big.NewInt(1000000000)
		theAddr = common.Address{1}
		gspec   = &Genesis{
			Config: &params.ChainConfig{
				ChainID:        big.NewInt(1),
				HomesteadBlock: new(big.Int),
				EIP155Block:    new(big.Int),
				EIP150Block:    new(big.Int),
				EIP158Block:    big.NewInt(2),
			},
			Alloc: GenesisAlloc{address: {Balance: funds}},
		}
		genesis = gspec.MustCommit(db)
	)
	blockchain, _ := NewBlockChain(db, nil, gspec.Config, ethash.NewFaker(), vm.Config{}, nil)
	defer blockchain.Stop()

	blocks, _ := GenerateChain(gspec.Config, genesis, ethash.NewFaker(), db, 3, func(i int, block *BlockGen) {
		var (
			tx     *types.Transaction
			err    error
			signer = types.NewEIP155Signer(gspec.Config.ChainID)
		)
		switch i {
		case 0:
<<<<<<< HEAD
			tx, err = types.SignTx(types.NewTransaction(block.TxNonce(address), theAddr, new(big.Int), 21000, new(big.Int), nil, nil), signer, key)
		case 1:
			tx, err = types.SignTx(types.NewTransaction(block.TxNonce(address), theAddr, new(big.Int), 21000, new(big.Int), nil, nil), signer, key)
		case 2:
			tx, err = types.SignTx(types.NewTransaction(block.TxNonce(address), theAddr, new(big.Int), 21000, new(big.Int), nil, nil), signer, key)
=======
			tx, err = types.SignTx(types.NewTransaction(block.TxNonce(address), theAddr, new(big.Int), 21000, new(big.Int), nil, nil, nil), signer, key)
		case 1:
			tx, err = types.SignTx(types.NewTransaction(block.TxNonce(address), theAddr, new(big.Int), 21000, new(big.Int), nil, nil, nil), signer, key)
		case 2:
			tx, err = types.SignTx(types.NewTransaction(block.TxNonce(address), theAddr, new(big.Int), 21000, new(big.Int), nil, nil, nil), signer, key)
>>>>>>> 499c6b5c
		}
		if err != nil {
			t.Fatal(err)
		}
		block.AddTx(tx)
	})
	// account must exist pre eip 161
	if _, err := blockchain.InsertChain(types.Blocks{blocks[0]}); err != nil {
		t.Fatal(err)
	}
	if st, _ := blockchain.State(); !st.Exist(theAddr) {
		t.Error("expected account to exist")
	}

	// account needs to be deleted post eip 161
	if _, err := blockchain.InsertChain(types.Blocks{blocks[1]}); err != nil {
		t.Fatal(err)
	}
	if st, _ := blockchain.State(); st.Exist(theAddr) {
		t.Error("account should not exist")
	}

	// account musn't be created post eip 161
	if _, err := blockchain.InsertChain(types.Blocks{blocks[2]}); err != nil {
		t.Fatal(err)
	}
	if st, _ := blockchain.State(); st.Exist(theAddr) {
		t.Error("account should not exist")
	}
}

// This is a regression test (i.e. as weird as it is, don't delete it ever), which
// tests that under weird reorg conditions the blockchain and its internal header-
// chain return the same latest block/header.
//
// https://github.com/ethereum/go-ethereum/pull/15941
func TestBlockchainHeaderchainReorgConsistency(t *testing.T) {
	// Generate a canonical chain to act as the main dataset
	engine := ethash.NewFaker()

	db := rawdb.NewMemoryDatabase()
	genesis := new(Genesis).MustCommit(db)
	blocks, _ := GenerateChain(params.TestChainConfig, genesis, engine, db, 64, func(i int, b *BlockGen) { b.SetCoinbase(common.Address{1}) })

	// Generate a bunch of fork blocks, each side forking from the canonical chain
	forks := make([]*types.Block, len(blocks))
	for i := 0; i < len(forks); i++ {
		parent := genesis
		if i > 0 {
			parent = blocks[i-1]
		}
		fork, _ := GenerateChain(params.TestChainConfig, parent, engine, db, 1, func(i int, b *BlockGen) { b.SetCoinbase(common.Address{2}) })
		forks[i] = fork[0]
	}
	// Import the canonical and fork chain side by side, verifying the current block
	// and current header consistency
	diskdb := rawdb.NewMemoryDatabase()
	new(Genesis).MustCommit(diskdb)

	chain, err := NewBlockChain(diskdb, nil, params.TestChainConfig, engine, vm.Config{}, nil)
	if err != nil {
		t.Fatalf("failed to create tester chain: %v", err)
	}
	for i := 0; i < len(blocks); i++ {
		if _, err := chain.InsertChain(blocks[i : i+1]); err != nil {
			t.Fatalf("block %d: failed to insert into chain: %v", i, err)
		}
		if chain.CurrentBlock().Hash() != chain.CurrentHeader().Hash() {
			t.Errorf("block %d: current block/header mismatch: block #%d [%x…], header #%d [%x…]", i, chain.CurrentBlock().Number(), chain.CurrentBlock().Hash().Bytes()[:4], chain.CurrentHeader().Number, chain.CurrentHeader().Hash().Bytes()[:4])
		}
		if _, err := chain.InsertChain(forks[i : i+1]); err != nil {
			t.Fatalf(" fork %d: failed to insert into chain: %v", i, err)
		}
		if chain.CurrentBlock().Hash() != chain.CurrentHeader().Hash() {
			t.Errorf(" fork %d: current block/header mismatch: block #%d [%x…], header #%d [%x…]", i, chain.CurrentBlock().Number(), chain.CurrentBlock().Hash().Bytes()[:4], chain.CurrentHeader().Number, chain.CurrentHeader().Hash().Bytes()[:4])
		}
	}
}

// Tests that importing small side forks doesn't leave junk in the trie database
// cache (which would eventually cause memory issues).
func TestTrieForkGC(t *testing.T) {
	// Generate a canonical chain to act as the main dataset
	engine := ethash.NewFaker()

	db := rawdb.NewMemoryDatabase()
	genesis := new(Genesis).MustCommit(db)
	blocks, _ := GenerateChain(params.TestChainConfig, genesis, engine, db, 2*TriesInMemory, func(i int, b *BlockGen) { b.SetCoinbase(common.Address{1}) })

	// Generate a bunch of fork blocks, each side forking from the canonical chain
	forks := make([]*types.Block, len(blocks))
	for i := 0; i < len(forks); i++ {
		parent := genesis
		if i > 0 {
			parent = blocks[i-1]
		}
		fork, _ := GenerateChain(params.TestChainConfig, parent, engine, db, 1, func(i int, b *BlockGen) { b.SetCoinbase(common.Address{2}) })
		forks[i] = fork[0]
	}
	// Import the canonical and fork chain side by side, forcing the trie cache to cache both
	diskdb := rawdb.NewMemoryDatabase()
	new(Genesis).MustCommit(diskdb)

	chain, err := NewBlockChain(diskdb, nil, params.TestChainConfig, engine, vm.Config{}, nil)
	if err != nil {
		t.Fatalf("failed to create tester chain: %v", err)
	}
	for i := 0; i < len(blocks); i++ {
		if _, err := chain.InsertChain(blocks[i : i+1]); err != nil {
			t.Fatalf("block %d: failed to insert into chain: %v", i, err)
		}
		if _, err := chain.InsertChain(forks[i : i+1]); err != nil {
			t.Fatalf("fork %d: failed to insert into chain: %v", i, err)
		}
	}
	// Dereference all the recent tries and ensure no past trie is left in
	for i := 0; i < TriesInMemory; i++ {
		chain.stateCache.TrieDB().Dereference(blocks[len(blocks)-1-i].Root())
		chain.stateCache.TrieDB().Dereference(forks[len(blocks)-1-i].Root())
	}
	if len(chain.stateCache.TrieDB().Nodes()) > 0 {
		t.Fatalf("stale tries still alive after garbase collection")
	}
}

// Tests that doing large reorgs works even if the state associated with the
// forking point is not available any more.
func TestLargeReorgTrieGC(t *testing.T) {
	// Generate the original common chain segment and the two competing forks
	engine := ethash.NewFaker()

	db := rawdb.NewMemoryDatabase()
	genesis := new(Genesis).MustCommit(db)

	shared, _ := GenerateChain(params.TestChainConfig, genesis, engine, db, 64, func(i int, b *BlockGen) { b.SetCoinbase(common.Address{1}) })
	original, _ := GenerateChain(params.TestChainConfig, shared[len(shared)-1], engine, db, 2*TriesInMemory, func(i int, b *BlockGen) { b.SetCoinbase(common.Address{2}) })
	competitor, _ := GenerateChain(params.TestChainConfig, shared[len(shared)-1], engine, db, 2*TriesInMemory+1, func(i int, b *BlockGen) { b.SetCoinbase(common.Address{3}) })

	// Import the shared chain and the original canonical one
	diskdb := rawdb.NewMemoryDatabase()
	new(Genesis).MustCommit(diskdb)

	chain, err := NewBlockChain(diskdb, nil, params.TestChainConfig, engine, vm.Config{}, nil)
	if err != nil {
		t.Fatalf("failed to create tester chain: %v", err)
	}
	if _, err := chain.InsertChain(shared); err != nil {
		t.Fatalf("failed to insert shared chain: %v", err)
	}
	if _, err := chain.InsertChain(original); err != nil {
		t.Fatalf("failed to insert original chain: %v", err)
	}
	// Ensure that the state associated with the forking point is pruned away
	if node, _ := chain.stateCache.TrieDB().Node(shared[len(shared)-1].Root()); node != nil {
		t.Fatalf("common-but-old ancestor still cache")
	}
	// Import the competitor chain without exceeding the canonical's TD and ensure
	// we have not processed any of the blocks (protection against malicious blocks)
	if _, err := chain.InsertChain(competitor[:len(competitor)-2]); err != nil {
		t.Fatalf("failed to insert competitor chain: %v", err)
	}
	for i, block := range competitor[:len(competitor)-2] {
		if node, _ := chain.stateCache.TrieDB().Node(block.Root()); node != nil {
			t.Fatalf("competitor %d: low TD chain became processed", i)
		}
	}
	// Import the head of the competitor chain, triggering the reorg and ensure we
	// successfully reprocess all the stashed away blocks.
	if _, err := chain.InsertChain(competitor[len(competitor)-2:]); err != nil {
		t.Fatalf("failed to finalize competitor chain: %v", err)
	}
	for i, block := range competitor[:len(competitor)-TriesInMemory] {
		if node, _ := chain.stateCache.TrieDB().Node(block.Root()); node != nil {
			t.Fatalf("competitor %d: competing chain state missing", i)
		}
	}
}

func TestBlockchainRecovery(t *testing.T) {
	// Configure and generate a sample block chain
	var (
		gendb   = rawdb.NewMemoryDatabase()
		key, _  = crypto.HexToECDSA("b71c71a67e1177ad4e901695e1b4b9ee17ae16c6668d313eac2f96dbcda3f291")
		address = crypto.PubkeyToAddress(key.PublicKey)
		funds   = big.NewInt(1000000000)
		gspec   = &Genesis{Config: params.TestChainConfig, Alloc: GenesisAlloc{address: {Balance: funds}}}
		genesis = gspec.MustCommit(gendb)
	)
	height := uint64(1024)
	blocks, receipts := GenerateChain(gspec.Config, genesis, ethash.NewFaker(), gendb, int(height), nil)

	// Import the chain as a ancient-first node and ensure all pointers are updated
	frdir, err := ioutil.TempDir("", "")
	if err != nil {
		t.Fatalf("failed to create temp freezer dir: %v", err)
	}
	defer os.Remove(frdir)
	ancientDb, err := rawdb.NewDatabaseWithFreezer(rawdb.NewMemoryDatabase(), frdir, "")
	if err != nil {
		t.Fatalf("failed to create temp freezer db: %v", err)
	}
	gspec.MustCommit(ancientDb)
	ancient, _ := NewBlockChain(ancientDb, nil, gspec.Config, ethash.NewFaker(), vm.Config{}, nil)

	headers := make([]*types.Header, len(blocks))
	for i, block := range blocks {
		headers[i] = block.Header()
	}
	if n, err := ancient.InsertHeaderChain(headers, 1); err != nil {
		t.Fatalf("failed to insert header %d: %v", n, err)
	}
	if n, err := ancient.InsertReceiptChain(blocks, receipts, uint64(3*len(blocks)/4)); err != nil {
		t.Fatalf("failed to insert receipt %d: %v", n, err)
	}
	ancient.Stop()

	// Destroy head fast block manually
	midBlock := blocks[len(blocks)/2]
	rawdb.WriteHeadFastBlockHash(ancientDb, midBlock.Hash())

	// Reopen broken blockchain again
	ancient, _ = NewBlockChain(ancientDb, nil, gspec.Config, ethash.NewFaker(), vm.Config{}, nil)
	defer ancient.Stop()
	if num := ancient.CurrentBlock().NumberU64(); num != 0 {
		t.Errorf("head block mismatch: have #%v, want #%v", num, 0)
	}
	if num := ancient.CurrentFastBlock().NumberU64(); num != midBlock.NumberU64() {
		t.Errorf("head fast-block mismatch: have #%v, want #%v", num, midBlock.NumberU64())
	}
	if num := ancient.CurrentHeader().Number.Uint64(); num != midBlock.NumberU64() {
		t.Errorf("head header mismatch: have #%v, want #%v", num, midBlock.NumberU64())
	}
}

func TestIncompleteAncientReceiptChainInsertion(t *testing.T) {
	// Configure and generate a sample block chain
	var (
		gendb   = rawdb.NewMemoryDatabase()
		key, _  = crypto.HexToECDSA("b71c71a67e1177ad4e901695e1b4b9ee17ae16c6668d313eac2f96dbcda3f291")
		address = crypto.PubkeyToAddress(key.PublicKey)
		funds   = big.NewInt(1000000000)
		gspec   = &Genesis{Config: params.TestChainConfig, Alloc: GenesisAlloc{address: {Balance: funds}}}
		genesis = gspec.MustCommit(gendb)
	)
	height := uint64(1024)
	blocks, receipts := GenerateChain(gspec.Config, genesis, ethash.NewFaker(), gendb, int(height), nil)

	// Import the chain as a ancient-first node and ensure all pointers are updated
	frdir, err := ioutil.TempDir("", "")
	if err != nil {
		t.Fatalf("failed to create temp freezer dir: %v", err)
	}
	defer os.Remove(frdir)
	ancientDb, err := rawdb.NewDatabaseWithFreezer(rawdb.NewMemoryDatabase(), frdir, "")
	if err != nil {
		t.Fatalf("failed to create temp freezer db: %v", err)
	}
	gspec.MustCommit(ancientDb)
	ancient, _ := NewBlockChain(ancientDb, nil, gspec.Config, ethash.NewFaker(), vm.Config{}, nil)
	defer ancient.Stop()

	headers := make([]*types.Header, len(blocks))
	for i, block := range blocks {
		headers[i] = block.Header()
	}
	if n, err := ancient.InsertHeaderChain(headers, 1); err != nil {
		t.Fatalf("failed to insert header %d: %v", n, err)
	}
	// Abort ancient receipt chain insertion deliberately
	ancient.terminateInsert = func(hash common.Hash, number uint64) bool {
		return number == blocks[len(blocks)/2].NumberU64()
	}
	previousFastBlock := ancient.CurrentFastBlock()
	if n, err := ancient.InsertReceiptChain(blocks, receipts, uint64(3*len(blocks)/4)); err == nil {
		t.Fatalf("failed to insert receipt %d: %v", n, err)
	}
	if ancient.CurrentFastBlock().NumberU64() != previousFastBlock.NumberU64() {
		t.Fatalf("failed to rollback ancient data, want %d, have %d", previousFastBlock.NumberU64(), ancient.CurrentFastBlock().NumberU64())
	}
	if frozen, err := ancient.db.Ancients(); err != nil || frozen != 1 {
		t.Fatalf("failed to truncate ancient data")
	}
	ancient.terminateInsert = nil
	if n, err := ancient.InsertReceiptChain(blocks, receipts, uint64(3*len(blocks)/4)); err != nil {
		t.Fatalf("failed to insert receipt %d: %v", n, err)
	}
	if ancient.CurrentFastBlock().NumberU64() != blocks[len(blocks)-1].NumberU64() {
		t.Fatalf("failed to insert ancient recept chain after rollback")
	}
}

// Tests that importing a very large side fork, which is larger than the canon chain,
// but where the difficulty per block is kept low: this means that it will not
// overtake the 'canon' chain until after it's passed canon by about 200 blocks.
//
// Details at:
//  - https://github.com/ethereum/go-ethereum/issues/18977
//  - https://github.com/ethereum/go-ethereum/pull/18988
func TestLowDiffLongChain(t *testing.T) {
	// Generate a canonical chain to act as the main dataset
	engine := ethash.NewFaker()
	db := rawdb.NewMemoryDatabase()
	genesis := new(Genesis).MustCommit(db)

	// We must use a pretty long chain to ensure that the fork doesn't overtake us
	// until after at least 128 blocks post tip
	blocks, _ := GenerateChain(params.TestChainConfig, genesis, engine, db, 6*TriesInMemory, func(i int, b *BlockGen) {
		b.SetCoinbase(common.Address{1})
		b.OffsetTime(-9)
	})

	// Import the canonical chain
	diskdb := rawdb.NewMemoryDatabase()
	new(Genesis).MustCommit(diskdb)

	chain, err := NewBlockChain(diskdb, nil, params.TestChainConfig, engine, vm.Config{}, nil)
	if err != nil {
		t.Fatalf("failed to create tester chain: %v", err)
	}
	if n, err := chain.InsertChain(blocks); err != nil {
		t.Fatalf("block %d: failed to insert into chain: %v", n, err)
	}
	// Generate fork chain, starting from an early block
	parent := blocks[10]
	fork, _ := GenerateChain(params.TestChainConfig, parent, engine, db, 8*TriesInMemory, func(i int, b *BlockGen) {
		b.SetCoinbase(common.Address{2})
	})

	// And now import the fork
	if i, err := chain.InsertChain(fork); err != nil {
		t.Fatalf("block %d: failed to insert into chain: %v", i, err)
	}
	head := chain.CurrentBlock()
	if got := fork[len(fork)-1].Hash(); got != head.Hash() {
		t.Fatalf("head wrong, expected %x got %x", head.Hash(), got)
	}
	// Sanity check that all the canonical numbers are present
	header := chain.CurrentHeader()
	for number := head.NumberU64(); number > 0; number-- {
		if hash := chain.GetHeaderByNumber(number).Hash(); hash != header.Hash() {
			t.Fatalf("header %d: canonical hash mismatch: have %x, want %x", number, hash, header.Hash())
		}
		header = chain.GetHeader(header.ParentHash, number-1)
	}
}

// Tests that importing a sidechain (S), where
// - S is sidechain, containing blocks [Sn...Sm]
// - C is canon chain, containing blocks [G..Cn..Cm]
// - A common ancestor is placed at prune-point + blocksBetweenCommonAncestorAndPruneblock
// - The sidechain S is prepended with numCanonBlocksInSidechain blocks from the canon chain
func testSideImport(t *testing.T, numCanonBlocksInSidechain, blocksBetweenCommonAncestorAndPruneblock int) {

	// Generate a canonical chain to act as the main dataset
	engine := ethash.NewFaker()
	db := rawdb.NewMemoryDatabase()
	genesis := new(Genesis).MustCommit(db)

	// Generate and import the canonical chain
	blocks, _ := GenerateChain(params.TestChainConfig, genesis, engine, db, 2*TriesInMemory, nil)
	diskdb := rawdb.NewMemoryDatabase()
	new(Genesis).MustCommit(diskdb)
	chain, err := NewBlockChain(diskdb, nil, params.TestChainConfig, engine, vm.Config{}, nil)
	if err != nil {
		t.Fatalf("failed to create tester chain: %v", err)
	}
	if n, err := chain.InsertChain(blocks); err != nil {
		t.Fatalf("block %d: failed to insert into chain: %v", n, err)
	}

	lastPrunedIndex := len(blocks) - TriesInMemory - 1
	lastPrunedBlock := blocks[lastPrunedIndex]
	firstNonPrunedBlock := blocks[len(blocks)-TriesInMemory]

	// Verify pruning of lastPrunedBlock
	if chain.HasBlockAndState(lastPrunedBlock.Hash(), lastPrunedBlock.NumberU64()) {
		t.Errorf("Block %d not pruned", lastPrunedBlock.NumberU64())
	}
	// Verify firstNonPrunedBlock is not pruned
	if !chain.HasBlockAndState(firstNonPrunedBlock.Hash(), firstNonPrunedBlock.NumberU64()) {
		t.Errorf("Block %d pruned", firstNonPrunedBlock.NumberU64())
	}
	// Generate the sidechain
	// First block should be a known block, block after should be a pruned block. So
	// canon(pruned), side, side...

	// Generate fork chain, make it longer than canon
	parentIndex := lastPrunedIndex + blocksBetweenCommonAncestorAndPruneblock
	parent := blocks[parentIndex]
	fork, _ := GenerateChain(params.TestChainConfig, parent, engine, db, 2*TriesInMemory, func(i int, b *BlockGen) {
		b.SetCoinbase(common.Address{2})
	})
	// Prepend the parent(s)
	var sidechain []*types.Block
	for i := numCanonBlocksInSidechain; i > 0; i-- {
		sidechain = append(sidechain, blocks[parentIndex+1-i])
	}
	sidechain = append(sidechain, fork...)
	_, err = chain.InsertChain(sidechain)
	if err != nil {
		t.Errorf("Got error, %v", err)
	}
	head := chain.CurrentBlock()
	if got := fork[len(fork)-1].Hash(); got != head.Hash() {
		t.Fatalf("head wrong, expected %x got %x", head.Hash(), got)
	}
}

// Tests that importing a sidechain (S), where
// - S is sidechain, containing blocks [Sn...Sm]
// - C is canon chain, containing blocks [G..Cn..Cm]
// - The common ancestor Cc is pruned
// - The first block in S: Sn, is == Cn
// That is: the sidechain for import contains some blocks already present in canon chain.
// So the blocks are
// [ Cn, Cn+1, Cc, Sn+3 ... Sm]
//   ^    ^    ^  pruned
func TestPrunedImportSide(t *testing.T) {
	//glogger := log.NewGlogHandler(log.StreamHandler(os.Stdout, log.TerminalFormat(false)))
	//glogger.Verbosity(3)
	//log.Root().SetHandler(log.Handler(glogger))
	testSideImport(t, 3, 3)
	testSideImport(t, 3, -3)
	testSideImport(t, 10, 0)
	testSideImport(t, 1, 10)
	testSideImport(t, 1, -10)
}

func TestInsertKnownHeaders(t *testing.T)      { testInsertKnownChainData(t, "headers") }
func TestInsertKnownReceiptChain(t *testing.T) { testInsertKnownChainData(t, "receipts") }
func TestInsertKnownBlocks(t *testing.T)       { testInsertKnownChainData(t, "blocks") }

func testInsertKnownChainData(t *testing.T, typ string) {
	engine := ethash.NewFaker()

	db := rawdb.NewMemoryDatabase()
	genesis := new(Genesis).MustCommit(db)

	blocks, receipts := GenerateChain(params.TestChainConfig, genesis, engine, db, 32, func(i int, b *BlockGen) { b.SetCoinbase(common.Address{1}) })
	// A longer chain but total difficulty is lower.
	blocks2, receipts2 := GenerateChain(params.TestChainConfig, blocks[len(blocks)-1], engine, db, 65, func(i int, b *BlockGen) { b.SetCoinbase(common.Address{1}) })
	// A shorter chain but total difficulty is higher.
	blocks3, receipts3 := GenerateChain(params.TestChainConfig, blocks[len(blocks)-1], engine, db, 64, func(i int, b *BlockGen) {
		b.SetCoinbase(common.Address{1})
		b.OffsetTime(-9) // A higher difficulty
	})
	// Import the shared chain and the original canonical one
	dir, err := ioutil.TempDir("", "")
	if err != nil {
		t.Fatalf("failed to create temp freezer dir: %v", err)
	}
	defer os.Remove(dir)
	chaindb, err := rawdb.NewDatabaseWithFreezer(rawdb.NewMemoryDatabase(), dir, "")
	if err != nil {
		t.Fatalf("failed to create temp freezer db: %v", err)
	}
	new(Genesis).MustCommit(chaindb)
	defer os.RemoveAll(dir)

	chain, err := NewBlockChain(chaindb, nil, params.TestChainConfig, engine, vm.Config{}, nil)
	if err != nil {
		t.Fatalf("failed to create tester chain: %v", err)
	}

	var (
		inserter func(blocks []*types.Block, receipts []types.Receipts) error
		asserter func(t *testing.T, block *types.Block)
	)
	if typ == "headers" {
		inserter = func(blocks []*types.Block, receipts []types.Receipts) error {
			headers := make([]*types.Header, 0, len(blocks))
			for _, block := range blocks {
				headers = append(headers, block.Header())
			}
			_, err := chain.InsertHeaderChain(headers, 1)
			return err
		}
		asserter = func(t *testing.T, block *types.Block) {
			if chain.CurrentHeader().Hash() != block.Hash() {
				t.Fatalf("current head header mismatch, have %v, want %v", chain.CurrentHeader().Hash().Hex(), block.Hash().Hex())
			}
		}
	} else if typ == "receipts" {
		inserter = func(blocks []*types.Block, receipts []types.Receipts) error {
			headers := make([]*types.Header, 0, len(blocks))
			for _, block := range blocks {
				headers = append(headers, block.Header())
			}
			_, err := chain.InsertHeaderChain(headers, 1)
			if err != nil {
				return err
			}
			_, err = chain.InsertReceiptChain(blocks, receipts, 0)
			return err
		}
		asserter = func(t *testing.T, block *types.Block) {
			if chain.CurrentFastBlock().Hash() != block.Hash() {
				t.Fatalf("current head fast block mismatch, have %v, want %v", chain.CurrentFastBlock().Hash().Hex(), block.Hash().Hex())
			}
		}
	} else {
		inserter = func(blocks []*types.Block, receipts []types.Receipts) error {
			_, err := chain.InsertChain(blocks)
			return err
		}
		asserter = func(t *testing.T, block *types.Block) {
			if chain.CurrentBlock().Hash() != block.Hash() {
				t.Fatalf("current head block mismatch, have %v, want %v", chain.CurrentBlock().Hash().Hex(), block.Hash().Hex())
			}
		}
	}

	if err := inserter(blocks, receipts); err != nil {
		t.Fatalf("failed to insert chain data: %v", err)
	}

	// Reimport the chain data again. All the imported
	// chain data are regarded "known" data.
	if err := inserter(blocks, receipts); err != nil {
		t.Fatalf("failed to insert chain data: %v", err)
	}
	asserter(t, blocks[len(blocks)-1])

	// Import a long canonical chain with some known data as prefix.
	var rollback []common.Hash
	for i := len(blocks) / 2; i < len(blocks); i++ {
		rollback = append(rollback, blocks[i].Hash())
	}
	chain.Rollback(rollback)
	if err := inserter(append(blocks, blocks2...), append(receipts, receipts2...)); err != nil {
		t.Fatalf("failed to insert chain data: %v", err)
	}
	asserter(t, blocks2[len(blocks2)-1])

	// Import a heavier shorter but higher total difficulty chain with some known data as prefix.
	if err := inserter(append(blocks, blocks3...), append(receipts, receipts3...)); err != nil {
		t.Fatalf("failed to insert chain data: %v", err)
	}
	asserter(t, blocks3[len(blocks3)-1])

	// Import a longer but lower total difficulty chain with some known data as prefix.
	if err := inserter(append(blocks, blocks2...), append(receipts, receipts2...)); err != nil {
		t.Fatalf("failed to insert chain data: %v", err)
	}
	// The head shouldn't change.
	asserter(t, blocks3[len(blocks3)-1])

	// Rollback the heavier chain and re-insert the longer chain again
	for i := 0; i < len(blocks3); i++ {
		rollback = append(rollback, blocks3[i].Hash())
	}
	chain.Rollback(rollback)

	if err := inserter(append(blocks, blocks2...), append(receipts, receipts2...)); err != nil {
		t.Fatalf("failed to insert chain data: %v", err)
	}
	asserter(t, blocks2[len(blocks2)-1])
}

// getLongAndShortChains returns two chains,
// A is longer, B is heavier
func getLongAndShortChains() (*BlockChain, []*types.Block, []*types.Block, error) {
	// Generate a canonical chain to act as the main dataset
	engine := ethash.NewFaker()
	db := rawdb.NewMemoryDatabase()
	genesis := new(Genesis).MustCommit(db)

	// Generate and import the canonical chain,
	// Offset the time, to keep the difficulty low
	longChain, _ := GenerateChain(params.TestChainConfig, genesis, engine, db, 80, func(i int, b *BlockGen) {
		b.SetCoinbase(common.Address{1})
	})
	diskdb := rawdb.NewMemoryDatabase()
	new(Genesis).MustCommit(diskdb)

	chain, err := NewBlockChain(diskdb, nil, params.TestChainConfig, engine, vm.Config{}, nil)
	if err != nil {
		return nil, nil, nil, fmt.Errorf("failed to create tester chain: %v", err)
	}

	// Generate fork chain, make it shorter than canon, with common ancestor pretty early
	parentIndex := 3
	parent := longChain[parentIndex]
	heavyChain, _ := GenerateChain(params.TestChainConfig, parent, engine, db, 75, func(i int, b *BlockGen) {
		b.SetCoinbase(common.Address{2})
		b.OffsetTime(-9)
	})
	// Verify that the test is sane
	var (
		longerTd  = new(big.Int)
		shorterTd = new(big.Int)
	)
	for index, b := range longChain {
		longerTd.Add(longerTd, b.Difficulty())
		if index <= parentIndex {
			shorterTd.Add(shorterTd, b.Difficulty())
		}
	}
	for _, b := range heavyChain {
		shorterTd.Add(shorterTd, b.Difficulty())
	}
	if shorterTd.Cmp(longerTd) <= 0 {
		return nil, nil, nil, fmt.Errorf("Test is moot, heavyChain td (%v) must be larger than canon td (%v)", shorterTd, longerTd)
	}
	longerNum := longChain[len(longChain)-1].NumberU64()
	shorterNum := heavyChain[len(heavyChain)-1].NumberU64()
	if shorterNum >= longerNum {
		return nil, nil, nil, fmt.Errorf("Test is moot, heavyChain num (%v) must be lower than canon num (%v)", shorterNum, longerNum)
	}
	return chain, longChain, heavyChain, nil
}

// TestReorgToShorterRemovesCanonMapping tests that if we
// 1. Have a chain [0 ... N .. X]
// 2. Reorg to shorter but heavier chain [0 ... N ... Y]
// 3. Then there should be no canon mapping for the block at height X
func TestReorgToShorterRemovesCanonMapping(t *testing.T) {
	chain, canonblocks, sideblocks, err := getLongAndShortChains()
	if err != nil {
		t.Fatal(err)
	}
	if n, err := chain.InsertChain(canonblocks); err != nil {
		t.Fatalf("block %d: failed to insert into chain: %v", n, err)
	}
	canonNum := chain.CurrentBlock().NumberU64()
	_, err = chain.InsertChain(sideblocks)
	if err != nil {
		t.Errorf("Got error, %v", err)
	}
	head := chain.CurrentBlock()
	if got := sideblocks[len(sideblocks)-1].Hash(); got != head.Hash() {
		t.Fatalf("head wrong, expected %x got %x", head.Hash(), got)
	}
	// We have now inserted a sidechain.
	if blockByNum := chain.GetBlockByNumber(canonNum); blockByNum != nil {
		t.Errorf("expected block to be gone: %v", blockByNum.NumberU64())
	}
	if headerByNum := chain.GetHeaderByNumber(canonNum); headerByNum != nil {
		t.Errorf("expected header to be gone: %v", headerByNum.Number.Uint64())
	}
}

// TestReorgToShorterRemovesCanonMappingHeaderChain is the same scenario
// as TestReorgToShorterRemovesCanonMapping, but applied on headerchain
// imports -- that is, for fast sync
func TestReorgToShorterRemovesCanonMappingHeaderChain(t *testing.T) {
	chain, canonblocks, sideblocks, err := getLongAndShortChains()
	if err != nil {
		t.Fatal(err)
	}
	// Convert into headers
	canonHeaders := make([]*types.Header, len(canonblocks))
	for i, block := range canonblocks {
		canonHeaders[i] = block.Header()
	}
	if n, err := chain.InsertHeaderChain(canonHeaders, 0); err != nil {
		t.Fatalf("header %d: failed to insert into chain: %v", n, err)
	}
	canonNum := chain.CurrentHeader().Number.Uint64()
	sideHeaders := make([]*types.Header, len(sideblocks))
	for i, block := range sideblocks {
		sideHeaders[i] = block.Header()
	}
	if n, err := chain.InsertHeaderChain(sideHeaders, 0); err != nil {
		t.Fatalf("header %d: failed to insert into chain: %v", n, err)
	}
	head := chain.CurrentHeader()
	if got := sideblocks[len(sideblocks)-1].Hash(); got != head.Hash() {
		t.Fatalf("head wrong, expected %x got %x", head.Hash(), got)
	}
	// We have now inserted a sidechain.
	if blockByNum := chain.GetBlockByNumber(canonNum); blockByNum != nil {
		t.Errorf("expected block to be gone: %v", blockByNum.NumberU64())
	}
	if headerByNum := chain.GetHeaderByNumber(canonNum); headerByNum != nil {
		t.Errorf("expected header to be gone: %v", headerByNum.Number.Uint64())
	}
}

// Benchmarks large blocks with value transfers to non-existing accounts
func benchmarkLargeNumberOfValueToNonexisting(b *testing.B, numTxs, numBlocks int, recipientFn func(uint64) common.Address, dataFn func(uint64) []byte) {
	var (
		signer          = types.HomesteadSigner{}
		testBankKey, _  = crypto.HexToECDSA("b71c71a67e1177ad4e901695e1b4b9ee17ae16c6668d313eac2f96dbcda3f291")
		testBankAddress = crypto.PubkeyToAddress(testBankKey.PublicKey)
		bankFunds       = big.NewInt(100000000000000000)
		gspec           = Genesis{
			Config: params.TestChainConfig,
			Alloc: GenesisAlloc{
				testBankAddress: {Balance: bankFunds},
				common.HexToAddress("0xc0de"): {
					Code:    []byte{0x60, 0x01, 0x50},
					Balance: big.NewInt(0),
				}, // push 1, pop
			},
			GasLimit: 100e6, // 100 M
		}
	)
	// Generate the original common chain segment and the two competing forks
	engine := ethash.NewFaker()
	db := rawdb.NewMemoryDatabase()
	genesis := gspec.MustCommit(db)

	blockGenerator := func(i int, block *BlockGen) {
		block.SetCoinbase(common.Address{1})
		for txi := 0; txi < numTxs; txi++ {
			uniq := uint64(i*numTxs + txi)
			recipient := recipientFn(uniq)
<<<<<<< HEAD
			tx, err := types.SignTx(types.NewTransaction(uniq, recipient, big.NewInt(1), params.TxGas, big.NewInt(1), nil, nil), signer, testBankKey)
=======
			tx, err := types.SignTx(types.NewTransaction(uniq, recipient, big.NewInt(1), params.TxGas, big.NewInt(1), nil, nil, nil), signer, testBankKey)
>>>>>>> 499c6b5c
			if err != nil {
				b.Error(err)
			}
			block.AddTx(tx)
		}
	}

	shared, _ := GenerateChain(params.TestChainConfig, genesis, engine, db, numBlocks, blockGenerator)
	b.StopTimer()
	b.ResetTimer()
	for i := 0; i < b.N; i++ {
		// Import the shared chain and the original canonical one
		diskdb := rawdb.NewMemoryDatabase()
		gspec.MustCommit(diskdb)

		chain, err := NewBlockChain(diskdb, nil, params.TestChainConfig, engine, vm.Config{}, nil)
		if err != nil {
			b.Fatalf("failed to create tester chain: %v", err)
		}
		b.StartTimer()
		if _, err := chain.InsertChain(shared); err != nil {
			b.Fatalf("failed to insert shared chain: %v", err)
		}
		b.StopTimer()
		if got := chain.CurrentBlock().Transactions().Len(); got != numTxs*numBlocks {
			b.Fatalf("Transactions were not included, expected %d, got %d", numTxs*numBlocks, got)

		}
	}
}

func BenchmarkBlockChain_1x1000ValueTransferToNonexisting(b *testing.B) {
	var (
		numTxs    = 1000
		numBlocks = 1
	)
	recipientFn := func(nonce uint64) common.Address {
		return common.BigToAddress(big.NewInt(0).SetUint64(1337 + nonce))
	}
	dataFn := func(nonce uint64) []byte {
		return nil
	}
	benchmarkLargeNumberOfValueToNonexisting(b, numTxs, numBlocks, recipientFn, dataFn)
}

func BenchmarkBlockChain_1x1000ValueTransferToExisting(b *testing.B) {
	var (
		numTxs    = 1000
		numBlocks = 1
	)
	b.StopTimer()
	b.ResetTimer()

	recipientFn := func(nonce uint64) common.Address {
		return common.BigToAddress(big.NewInt(0).SetUint64(1337))
	}
	dataFn := func(nonce uint64) []byte {
		return nil
	}
	benchmarkLargeNumberOfValueToNonexisting(b, numTxs, numBlocks, recipientFn, dataFn)
}

func BenchmarkBlockChain_1x1000Executions(b *testing.B) {
	var (
		numTxs    = 1000
		numBlocks = 1
	)
	b.StopTimer()
	b.ResetTimer()

	recipientFn := func(nonce uint64) common.Address {
		return common.BigToAddress(big.NewInt(0).SetUint64(0xc0de))
	}
	dataFn := func(nonce uint64) []byte {
		return nil
	}
	benchmarkLargeNumberOfValueToNonexisting(b, numTxs, numBlocks, recipientFn, dataFn)
}

// Tests that importing a some old blocks, where all blocks are before the
// pruning point.
// This internally leads to a sidechain import, since the blocks trigger an
// ErrPrunedAncestor error.
// This may e.g. happen if
//   1. Downloader rollbacks a batch of inserted blocks and exits
//   2. Downloader starts to sync again
//   3. The blocks fetched are all known and canonical blocks
func TestSideImportPrunedBlocks(t *testing.T) {
	// Generate a canonical chain to act as the main dataset
	engine := ethash.NewFaker()
	db := rawdb.NewMemoryDatabase()
	genesis := new(Genesis).MustCommit(db)

	// Generate and import the canonical chain
	blocks, _ := GenerateChain(params.TestChainConfig, genesis, engine, db, 2*TriesInMemory, nil)
	diskdb := rawdb.NewMemoryDatabase()
	new(Genesis).MustCommit(diskdb)
	chain, err := NewBlockChain(diskdb, nil, params.TestChainConfig, engine, vm.Config{}, nil)
	if err != nil {
		t.Fatalf("failed to create tester chain: %v", err)
	}
	if n, err := chain.InsertChain(blocks); err != nil {
		t.Fatalf("block %d: failed to insert into chain: %v", n, err)
	}

	lastPrunedIndex := len(blocks) - TriesInMemory - 1
	lastPrunedBlock := blocks[lastPrunedIndex]

	// Verify pruning of lastPrunedBlock
	if chain.HasBlockAndState(lastPrunedBlock.Hash(), lastPrunedBlock.NumberU64()) {
		t.Errorf("Block %d not pruned", lastPrunedBlock.NumberU64())
	}
	firstNonPrunedBlock := blocks[len(blocks)-TriesInMemory]
	// Verify firstNonPrunedBlock is not pruned
	if !chain.HasBlockAndState(firstNonPrunedBlock.Hash(), firstNonPrunedBlock.NumberU64()) {
		t.Errorf("Block %d pruned", firstNonPrunedBlock.NumberU64())
	}
	// Now re-import some old blocks
	blockToReimport := blocks[5:8]
	_, err = chain.InsertChain(blockToReimport)
	if err != nil {
		t.Errorf("Got error, %v", err)
	}
}

// TestDeleteCreateRevert tests a weird state transition corner case that we hit
// while changing the internals of statedb. The workflow is that a contract is
// self destructed, then in a followup transaction (but same block) it's created
// again and the transaction reverted.
//
// The original statedb implementation flushed dirty objects to the tries after
// each transaction, so this works ok. The rework accumulated writes in memory
// first, but the journal wiped the entire state object on create-revert.
func TestDeleteCreateRevert(t *testing.T) {
	var (
		aa = common.HexToAddress("0x000000000000000000000000000000000000aaaa")
		bb = common.HexToAddress("0x000000000000000000000000000000000000bbbb")
		// Generate a canonical chain to act as the main dataset
		engine = ethash.NewFaker()
		db     = rawdb.NewMemoryDatabase()

		// A sender who makes transactions, has some funds
		key, _  = crypto.HexToECDSA("b71c71a67e1177ad4e901695e1b4b9ee17ae16c6668d313eac2f96dbcda3f291")
		address = crypto.PubkeyToAddress(key.PublicKey)
		funds   = big.NewInt(1000000000)
		gspec   = &Genesis{
			Config: params.TestChainConfig,
			Alloc: GenesisAlloc{
				address: {Balance: funds},
				// The address 0xAAAAA selfdestructs if called
				aa: {
					// Code needs to just selfdestruct
					Code:    []byte{byte(vm.PC), 0xFF},
					Nonce:   1,
					Balance: big.NewInt(0),
				},
				// The address 0xBBBB send 1 wei to 0xAAAA, then reverts
				bb: {
					Code: []byte{
						byte(vm.PC),          // [0]
						byte(vm.DUP1),        // [0,0]
						byte(vm.DUP1),        // [0,0,0]
						byte(vm.DUP1),        // [0,0,0,0]
						byte(vm.PUSH1), 0x01, // [0,0,0,0,1] (value)
						byte(vm.PUSH2), 0xaa, 0xaa, // [0,0,0,0,1, 0xaaaa]
						byte(vm.GAS),
						byte(vm.CALL),
						byte(vm.REVERT),
					},
					Balance: big.NewInt(1),
				},
			},
		}
		genesis = gspec.MustCommit(db)
	)

	blocks, _ := GenerateChain(params.TestChainConfig, genesis, engine, db, 1, func(i int, b *BlockGen) {
		b.SetCoinbase(common.Address{1})
		// One transaction to AAAA
<<<<<<< HEAD
		tx, _ := types.SignTx(types.NewTransaction(0, aa, big.NewInt(0), 50000, big.NewInt(1), nil, nil), types.HomesteadSigner{}, key)
		b.AddTx(tx)
		// One transaction to BBBB
		tx, _ = types.SignTx(types.NewTransaction(1, bb, big.NewInt(0), 100000, big.NewInt(1), nil, nil), types.HomesteadSigner{}, key)
=======
		tx, _ := types.SignTx(types.NewTransaction(0, aa, big.NewInt(0), 50000, big.NewInt(1), nil, nil, nil), types.HomesteadSigner{}, key)
		b.AddTx(tx)
		// One transaction to BBBB
		tx, _ = types.SignTx(types.NewTransaction(1, bb, big.NewInt(0), 100000, big.NewInt(1), nil, nil, nil), types.HomesteadSigner{}, key)
>>>>>>> 499c6b5c
		b.AddTx(tx)
	})
	// Import the canonical chain
	diskdb := rawdb.NewMemoryDatabase()
	gspec.MustCommit(diskdb)

	chain, err := NewBlockChain(diskdb, nil, params.TestChainConfig, engine, vm.Config{}, nil)
	if err != nil {
		t.Fatalf("failed to create tester chain: %v", err)
	}
	if n, err := chain.InsertChain(blocks); err != nil {
		t.Fatalf("block %d: failed to insert into chain: %v", n, err)
	}
}<|MERGE_RESOLUTION|>--- conflicted
+++ resolved
@@ -607,11 +607,7 @@
 		// If the block number is multiple of 3, send a few bonus transactions to the miner
 		if i%3 == 2 {
 			for j := 0; j < i%4+1; j++ {
-<<<<<<< HEAD
-				tx, err := types.SignTx(types.NewTransaction(block.TxNonce(address), common.Address{0x00}, big.NewInt(1000), params.TxGas, nil, nil, nil), signer, key)
-=======
 				tx, err := types.SignTx(types.NewTransaction(block.TxNonce(address), common.Address{0x00}, big.NewInt(1000), params.TxGas, nil, nil, nil, nil), signer, key)
->>>>>>> 499c6b5c
 				if err != nil {
 					panic(err)
 				}
@@ -844,13 +840,8 @@
 	// Create two transactions shared between the chains:
 	//  - postponed: transaction included at a later block in the forked chain
 	//  - swapped: transaction included at the same block number in the forked chain
-<<<<<<< HEAD
-	postponed, _ := types.SignTx(types.NewTransaction(0, addr1, big.NewInt(1000), params.TxGas, nil, nil, nil), signer, key1)
-	swapped, _ := types.SignTx(types.NewTransaction(1, addr1, big.NewInt(1000), params.TxGas, nil, nil, nil), signer, key1)
-=======
 	postponed, _ := types.SignTx(types.NewTransaction(0, addr1, big.NewInt(1000), params.TxGas, nil, nil, nil, nil), signer, key1)
 	swapped, _ := types.SignTx(types.NewTransaction(1, addr1, big.NewInt(1000), params.TxGas, nil, nil, nil, nil), signer, key1)
->>>>>>> 499c6b5c
 
 	// Create two transactions that will be dropped by the forked chain:
 	//  - pastDrop: transaction dropped retroactively from a past block
@@ -866,21 +857,13 @@
 	chain, _ := GenerateChain(gspec.Config, genesis, ethash.NewFaker(), db, 3, func(i int, gen *BlockGen) {
 		switch i {
 		case 0:
-<<<<<<< HEAD
-			pastDrop, _ = types.SignTx(types.NewTransaction(gen.TxNonce(addr2), addr2, big.NewInt(1000), params.TxGas, nil, nil, nil), signer, key2)
-=======
 			pastDrop, _ = types.SignTx(types.NewTransaction(gen.TxNonce(addr2), addr2, big.NewInt(1000), params.TxGas, nil, nil, nil, nil), signer, key2)
->>>>>>> 499c6b5c
 
 			gen.AddTx(pastDrop)  // This transaction will be dropped in the fork from below the split point
 			gen.AddTx(postponed) // This transaction will be postponed till block #3 in the fork
 
 		case 2:
-<<<<<<< HEAD
-			freshDrop, _ = types.SignTx(types.NewTransaction(gen.TxNonce(addr2), addr2, big.NewInt(1000), params.TxGas, nil, nil, nil), signer, key2)
-=======
 			freshDrop, _ = types.SignTx(types.NewTransaction(gen.TxNonce(addr2), addr2, big.NewInt(1000), params.TxGas, nil, nil, nil, nil), signer, key2)
->>>>>>> 499c6b5c
 
 			gen.AddTx(freshDrop) // This transaction will be dropped in the fork from exactly at the split point
 			gen.AddTx(swapped)   // This transaction will be swapped out at the exact height
@@ -899,30 +882,18 @@
 	chain, _ = GenerateChain(gspec.Config, genesis, ethash.NewFaker(), db, 5, func(i int, gen *BlockGen) {
 		switch i {
 		case 0:
-<<<<<<< HEAD
-			pastAdd, _ = types.SignTx(types.NewTransaction(gen.TxNonce(addr3), addr3, big.NewInt(1000), params.TxGas, nil, nil, nil), signer, key3)
-=======
 			pastAdd, _ = types.SignTx(types.NewTransaction(gen.TxNonce(addr3), addr3, big.NewInt(1000), params.TxGas, nil, nil, nil, nil), signer, key3)
->>>>>>> 499c6b5c
 			gen.AddTx(pastAdd) // This transaction needs to be injected during reorg
 
 		case 2:
 			gen.AddTx(postponed) // This transaction was postponed from block #1 in the original chain
 			gen.AddTx(swapped)   // This transaction was swapped from the exact current spot in the original chain
 
-<<<<<<< HEAD
-			freshAdd, _ = types.SignTx(types.NewTransaction(gen.TxNonce(addr3), addr3, big.NewInt(1000), params.TxGas, nil, nil, nil), signer, key3)
-			gen.AddTx(freshAdd) // This transaction will be added exactly at reorg time
-
-		case 3:
-			futureAdd, _ = types.SignTx(types.NewTransaction(gen.TxNonce(addr3), addr3, big.NewInt(1000), params.TxGas, nil, nil, nil), signer, key3)
-=======
 			freshAdd, _ = types.SignTx(types.NewTransaction(gen.TxNonce(addr3), addr3, big.NewInt(1000), params.TxGas, nil, nil, nil, nil), signer, key3)
 			gen.AddTx(freshAdd) // This transaction will be added exactly at reorg time
 
 		case 3:
 			futureAdd, _ = types.SignTx(types.NewTransaction(gen.TxNonce(addr3), addr3, big.NewInt(1000), params.TxGas, nil, nil, nil, nil), signer, key3)
->>>>>>> 499c6b5c
 			gen.AddTx(futureAdd) // This transaction will be added after a full reorg
 		}
 	})
@@ -978,11 +949,7 @@
 	blockchain.SubscribeRemovedLogsEvent(rmLogsCh)
 	chain, _ := GenerateChain(params.TestChainConfig, genesis, ethash.NewFaker(), db, 2, func(i int, gen *BlockGen) {
 		if i == 1 {
-<<<<<<< HEAD
-			tx, err := types.SignTx(types.NewContractCreation(gen.TxNonce(addr1), new(big.Int), 1000000, new(big.Int), code, nil), signer, key1)
-=======
 			tx, err := types.SignTx(types.NewContractCreation(gen.TxNonce(addr1), new(big.Int), 1000000, new(big.Int), code, nil, nil), signer, key1)
->>>>>>> 499c6b5c
 			if err != nil {
 				t.Fatalf("failed to create tx: %v", err)
 			}
@@ -1075,11 +1042,7 @@
 
 	chain, _ := GenerateChain(params.TestChainConfig, genesis, ethash.NewFaker(), db, 2, func(i int, gen *BlockGen) {
 		if i == 1 {
-<<<<<<< HEAD
-			tx, err := types.SignTx(types.NewContractCreation(gen.TxNonce(addr1), new(big.Int), 1000000, new(big.Int), code, nil), signer, key1)
-=======
 			tx, err := types.SignTx(types.NewContractCreation(gen.TxNonce(addr1), new(big.Int), 1000000, new(big.Int), code, nil, nil), signer, key1)
->>>>>>> 499c6b5c
 			if err != nil {
 				t.Fatalf("failed to create tx: %v", err)
 			}
@@ -1099,11 +1062,7 @@
 	// Generate long reorg chain
 	forkChain, _ := GenerateChain(params.TestChainConfig, genesis, ethash.NewFaker(), db, 2, func(i int, gen *BlockGen) {
 		if i == 1 {
-<<<<<<< HEAD
-			tx, err := types.SignTx(types.NewContractCreation(gen.TxNonce(addr1), new(big.Int), 1000000, new(big.Int), code, nil), signer, key1)
-=======
 			tx, err := types.SignTx(types.NewContractCreation(gen.TxNonce(addr1), new(big.Int), 1000000, new(big.Int), code, nil, nil), signer, key1)
->>>>>>> 499c6b5c
 			if err != nil {
 				t.Fatalf("failed to create tx: %v", err)
 			}
@@ -1203,11 +1162,7 @@
 	// Generate side chain with lower difficulty
 	sideChain, _ := GenerateChain(params.TestChainConfig, genesis, ethash.NewFaker(), db, 2, func(i int, gen *BlockGen) {
 		if i == 1 {
-<<<<<<< HEAD
-			tx, err := types.SignTx(types.NewContractCreation(gen.TxNonce(addr1), new(big.Int), 1000000, new(big.Int), code, nil), signer, key1)
-=======
 			tx, err := types.SignTx(types.NewContractCreation(gen.TxNonce(addr1), new(big.Int), 1000000, new(big.Int), code, nil, nil), signer, key1)
->>>>>>> 499c6b5c
 			if err != nil {
 				t.Fatalf("failed to create tx: %v", err)
 			}
@@ -1252,11 +1207,7 @@
 	}
 
 	replacementBlocks, _ := GenerateChain(gspec.Config, genesis, ethash.NewFaker(), db, 4, func(i int, gen *BlockGen) {
-<<<<<<< HEAD
-		tx, err := types.SignTx(types.NewContractCreation(gen.TxNonce(addr1), new(big.Int), 1000000, new(big.Int), nil, nil), signer, key1)
-=======
 		tx, err := types.SignTx(types.NewContractCreation(gen.TxNonce(addr1), new(big.Int), 1000000, new(big.Int), nil, nil, nil), signer, key1)
->>>>>>> 499c6b5c
 		if i == 2 {
 			gen.OffsetTime(-9)
 		}
@@ -1387,11 +1338,7 @@
 			tx      *types.Transaction
 			err     error
 			basicTx = func(signer types.Signer) (*types.Transaction, error) {
-<<<<<<< HEAD
-				return types.SignTx(types.NewTransaction(block.TxNonce(address), common.Address{}, new(big.Int), 21000, new(big.Int), nil, nil), signer, key)
-=======
 				return types.SignTx(types.NewTransaction(block.TxNonce(address), common.Address{}, new(big.Int), 21000, new(big.Int), nil, nil, nil), signer, key)
->>>>>>> 499c6b5c
 			}
 		)
 		switch i {
@@ -1454,11 +1401,7 @@
 			tx      *types.Transaction
 			err     error
 			basicTx = func(signer types.Signer) (*types.Transaction, error) {
-<<<<<<< HEAD
-				return types.SignTx(types.NewTransaction(block.TxNonce(address), common.Address{}, new(big.Int), 21000, new(big.Int), nil, nil), signer, key)
-=======
 				return types.SignTx(types.NewTransaction(block.TxNonce(address), common.Address{}, new(big.Int), 21000, new(big.Int), nil, nil, nil), signer, key)
->>>>>>> 499c6b5c
 			}
 		)
 		if i == 0 {
@@ -1506,19 +1449,11 @@
 		)
 		switch i {
 		case 0:
-<<<<<<< HEAD
-			tx, err = types.SignTx(types.NewTransaction(block.TxNonce(address), theAddr, new(big.Int), 21000, new(big.Int), nil, nil), signer, key)
-		case 1:
-			tx, err = types.SignTx(types.NewTransaction(block.TxNonce(address), theAddr, new(big.Int), 21000, new(big.Int), nil, nil), signer, key)
-		case 2:
-			tx, err = types.SignTx(types.NewTransaction(block.TxNonce(address), theAddr, new(big.Int), 21000, new(big.Int), nil, nil), signer, key)
-=======
 			tx, err = types.SignTx(types.NewTransaction(block.TxNonce(address), theAddr, new(big.Int), 21000, new(big.Int), nil, nil, nil), signer, key)
 		case 1:
 			tx, err = types.SignTx(types.NewTransaction(block.TxNonce(address), theAddr, new(big.Int), 21000, new(big.Int), nil, nil, nil), signer, key)
 		case 2:
 			tx, err = types.SignTx(types.NewTransaction(block.TxNonce(address), theAddr, new(big.Int), 21000, new(big.Int), nil, nil, nil), signer, key)
->>>>>>> 499c6b5c
 		}
 		if err != nil {
 			t.Fatal(err)
@@ -2227,11 +2162,7 @@
 		for txi := 0; txi < numTxs; txi++ {
 			uniq := uint64(i*numTxs + txi)
 			recipient := recipientFn(uniq)
-<<<<<<< HEAD
-			tx, err := types.SignTx(types.NewTransaction(uniq, recipient, big.NewInt(1), params.TxGas, big.NewInt(1), nil, nil), signer, testBankKey)
-=======
 			tx, err := types.SignTx(types.NewTransaction(uniq, recipient, big.NewInt(1), params.TxGas, big.NewInt(1), nil, nil, nil), signer, testBankKey)
->>>>>>> 499c6b5c
 			if err != nil {
 				b.Error(err)
 			}
@@ -2411,17 +2342,10 @@
 	blocks, _ := GenerateChain(params.TestChainConfig, genesis, engine, db, 1, func(i int, b *BlockGen) {
 		b.SetCoinbase(common.Address{1})
 		// One transaction to AAAA
-<<<<<<< HEAD
-		tx, _ := types.SignTx(types.NewTransaction(0, aa, big.NewInt(0), 50000, big.NewInt(1), nil, nil), types.HomesteadSigner{}, key)
-		b.AddTx(tx)
-		// One transaction to BBBB
-		tx, _ = types.SignTx(types.NewTransaction(1, bb, big.NewInt(0), 100000, big.NewInt(1), nil, nil), types.HomesteadSigner{}, key)
-=======
 		tx, _ := types.SignTx(types.NewTransaction(0, aa, big.NewInt(0), 50000, big.NewInt(1), nil, nil, nil), types.HomesteadSigner{}, key)
 		b.AddTx(tx)
 		// One transaction to BBBB
 		tx, _ = types.SignTx(types.NewTransaction(1, bb, big.NewInt(0), 100000, big.NewInt(1), nil, nil, nil), types.HomesteadSigner{}, key)
->>>>>>> 499c6b5c
 		b.AddTx(tx)
 	})
 	// Import the canonical chain

// Copyright 2018 The go-ethereum Authors
// This file is part of the go-ethereum library.
//
// The go-ethereum library is free software: you can redistribute it and/or modify
// it under the terms of the GNU Lesser General Public License as published by
// the Free Software Foundation, either version 3 of the License, or
// (at your option) any later version.
//
// The go-ethereum library is distributed in the hope that it will be useful,
// but WITHOUT ANY WARRANTY; without even the implied warranty of
// MERCHANTABILITY or FITNESS FOR A PARTICULAR PURPOSE. See the
// GNU Lesser General Public License for more details.
//
// You should have received a copy of the GNU Lesser General Public License
// along with the go-ethereum library. If not, see <http://www.gnu.org/licenses/>.

package rawdb

import (
	"bytes"
	"encoding/hex"
	"fmt"
	"io/ioutil"
	"math/big"
	"os"
	"testing"

	"github.com/ethereum/go-ethereum/common"
	"github.com/ethereum/go-ethereum/core/types"
	"github.com/ethereum/go-ethereum/params"
	"github.com/ethereum/go-ethereum/rlp"
	"golang.org/x/crypto/sha3"
)

// Tests block header storage and retrieval operations.
func TestHeaderStorage(t *testing.T) {
	db := NewMemoryDatabase()

	// Create a test header to move around the database and make sure it's really new
	header := &types.Header{Number: big.NewInt(42), Extra: []byte("test header")}
	if entry := ReadHeader(db, header.Hash(), header.Number.Uint64()); entry != nil {
		t.Fatalf("Non existent header returned: %v", entry)
	}
	// Write and verify the header in the database
	WriteHeader(db, header)
	if entry := ReadHeader(db, header.Hash(), header.Number.Uint64()); entry == nil {
		t.Fatalf("Stored header not found")
	} else if entry.Hash() != header.Hash() {
		t.Fatalf("Retrieved header mismatch: have %v, want %v", entry, header)
	}
	if entry := ReadHeaderRLP(db, header.Hash(), header.Number.Uint64()); entry == nil {
		t.Fatalf("Stored header RLP not found")
	} else {
		hasher := sha3.NewLegacyKeccak256()
		hasher.Write(entry)

		if hash := common.BytesToHash(hasher.Sum(nil)); hash != header.Hash() {
			t.Fatalf("Retrieved RLP header mismatch: have %v, want %v", entry, header)
		}
	}
	// Delete the header and verify the execution
	DeleteHeader(db, header.Hash(), header.Number.Uint64())
	if entry := ReadHeader(db, header.Hash(), header.Number.Uint64()); entry != nil {
		t.Fatalf("Deleted header returned: %v", entry)
	}
}

// Tests block body storage and retrieval operations.
func TestBodyStorage(t *testing.T) {
	db := NewMemoryDatabase()

	// Create a test body to move around the database and make sure it's really new
	body := &types.Body{Uncles: []*types.Header{{Extra: []byte("test header")}}}

	hasher := sha3.NewLegacyKeccak256()
	rlp.Encode(hasher, body)
	hash := common.BytesToHash(hasher.Sum(nil))

	if entry := ReadBody(db, hash, 0); entry != nil {
		t.Fatalf("Non existent body returned: %v", entry)
	}
	// Write and verify the body in the database
	WriteBody(db, hash, 0, body)
	if entry := ReadBody(db, hash, 0); entry == nil {
		t.Fatalf("Stored body not found")
	} else if types.DeriveSha(types.Transactions(entry.Transactions)) != types.DeriveSha(types.Transactions(body.Transactions)) || types.CalcUncleHash(entry.Uncles) != types.CalcUncleHash(body.Uncles) {
		t.Fatalf("Retrieved body mismatch: have %v, want %v", entry, body)
	}
	if entry := ReadBodyRLP(db, hash, 0); entry == nil {
		t.Fatalf("Stored body RLP not found")
	} else {
		hasher := sha3.NewLegacyKeccak256()
		hasher.Write(entry)

		if calc := common.BytesToHash(hasher.Sum(nil)); calc != hash {
			t.Fatalf("Retrieved RLP body mismatch: have %v, want %v", entry, body)
		}
	}
	// Delete the body and verify the execution
	DeleteBody(db, hash, 0)
	if entry := ReadBody(db, hash, 0); entry != nil {
		t.Fatalf("Deleted body returned: %v", entry)
	}
}

// Tests block storage and retrieval operations.
func TestBlockStorage(t *testing.T) {
	db := NewMemoryDatabase()

	// Create a test block to move around the database and make sure it's really new
	block := types.NewBlockWithHeader(&types.Header{
		Extra:       []byte("test block"),
		UncleHash:   types.EmptyUncleHash,
		TxHash:      types.EmptyRootHash,
		ReceiptHash: types.EmptyRootHash,
	})
	if entry := ReadBlock(db, block.Hash(), block.NumberU64()); entry != nil {
		t.Fatalf("Non existent block returned: %v", entry)
	}
	if entry := ReadHeader(db, block.Hash(), block.NumberU64()); entry != nil {
		t.Fatalf("Non existent header returned: %v", entry)
	}
	if entry := ReadBody(db, block.Hash(), block.NumberU64()); entry != nil {
		t.Fatalf("Non existent body returned: %v", entry)
	}
	// Write and verify the block in the database
	WriteBlock(db, block)
	if entry := ReadBlock(db, block.Hash(), block.NumberU64()); entry == nil {
		t.Fatalf("Stored block not found")
	} else if entry.Hash() != block.Hash() {
		t.Fatalf("Retrieved block mismatch: have %v, want %v", entry, block)
	}
	if entry := ReadHeader(db, block.Hash(), block.NumberU64()); entry == nil {
		t.Fatalf("Stored header not found")
	} else if entry.Hash() != block.Header().Hash() {
		t.Fatalf("Retrieved header mismatch: have %v, want %v", entry, block.Header())
	}
	if entry := ReadBody(db, block.Hash(), block.NumberU64()); entry == nil {
		t.Fatalf("Stored body not found")
	} else if types.DeriveSha(types.Transactions(entry.Transactions)) != types.DeriveSha(block.Transactions()) || types.CalcUncleHash(entry.Uncles) != types.CalcUncleHash(block.Uncles()) {
		t.Fatalf("Retrieved body mismatch: have %v, want %v", entry, block.Body())
	}
	// Delete the block and verify the execution
	DeleteBlock(db, block.Hash(), block.NumberU64())
	if entry := ReadBlock(db, block.Hash(), block.NumberU64()); entry != nil {
		t.Fatalf("Deleted block returned: %v", entry)
	}
	if entry := ReadHeader(db, block.Hash(), block.NumberU64()); entry != nil {
		t.Fatalf("Deleted header returned: %v", entry)
	}
	if entry := ReadBody(db, block.Hash(), block.NumberU64()); entry != nil {
		t.Fatalf("Deleted body returned: %v", entry)
	}
}

// Tests that partial block contents don't get reassembled into full blocks.
func TestPartialBlockStorage(t *testing.T) {
	db := NewMemoryDatabase()
	block := types.NewBlockWithHeader(&types.Header{
		Extra:       []byte("test block"),
		UncleHash:   types.EmptyUncleHash,
		TxHash:      types.EmptyRootHash,
		ReceiptHash: types.EmptyRootHash,
	})
	// Store a header and check that it's not recognized as a block
	WriteHeader(db, block.Header())
	if entry := ReadBlock(db, block.Hash(), block.NumberU64()); entry != nil {
		t.Fatalf("Non existent block returned: %v", entry)
	}
	DeleteHeader(db, block.Hash(), block.NumberU64())

	// Store a body and check that it's not recognized as a block
	WriteBody(db, block.Hash(), block.NumberU64(), block.Body())
	if entry := ReadBlock(db, block.Hash(), block.NumberU64()); entry != nil {
		t.Fatalf("Non existent block returned: %v", entry)
	}
	DeleteBody(db, block.Hash(), block.NumberU64())

	// Store a header and a body separately and check reassembly
	WriteHeader(db, block.Header())
	WriteBody(db, block.Hash(), block.NumberU64(), block.Body())

	if entry := ReadBlock(db, block.Hash(), block.NumberU64()); entry == nil {
		t.Fatalf("Stored block not found")
	} else if entry.Hash() != block.Hash() {
		t.Fatalf("Retrieved block mismatch: have %v, want %v", entry, block)
	}
}

// Tests block total difficulty storage and retrieval operations.
func TestTdStorage(t *testing.T) {
	db := NewMemoryDatabase()

	// Create a test TD to move around the database and make sure it's really new
	hash, td := common.Hash{}, big.NewInt(314)
	if entry := ReadTd(db, hash, 0); entry != nil {
		t.Fatalf("Non existent TD returned: %v", entry)
	}
	// Write and verify the TD in the database
	WriteTd(db, hash, 0, td)
	if entry := ReadTd(db, hash, 0); entry == nil {
		t.Fatalf("Stored TD not found")
	} else if entry.Cmp(td) != 0 {
		t.Fatalf("Retrieved TD mismatch: have %v, want %v", entry, td)
	}
	// Delete the TD and verify the execution
	DeleteTd(db, hash, 0)
	if entry := ReadTd(db, hash, 0); entry != nil {
		t.Fatalf("Deleted TD returned: %v", entry)
	}
}

// Tests that canonical numbers can be mapped to hashes and retrieved.
func TestCanonicalMappingStorage(t *testing.T) {
	db := NewMemoryDatabase()

	// Create a test canonical number and assinged hash to move around
	hash, number := common.Hash{0: 0xff}, uint64(314)
	if entry := ReadCanonicalHash(db, number); entry != (common.Hash{}) {
		t.Fatalf("Non existent canonical mapping returned: %v", entry)
	}
	// Write and verify the TD in the database
	WriteCanonicalHash(db, hash, number)
	if entry := ReadCanonicalHash(db, number); entry == (common.Hash{}) {
		t.Fatalf("Stored canonical mapping not found")
	} else if entry != hash {
		t.Fatalf("Retrieved canonical mapping mismatch: have %v, want %v", entry, hash)
	}
	// Delete the TD and verify the execution
	DeleteCanonicalHash(db, number)
	if entry := ReadCanonicalHash(db, number); entry != (common.Hash{}) {
		t.Fatalf("Deleted canonical mapping returned: %v", entry)
	}
}

// Tests that head headers and head blocks can be assigned, individually.
func TestHeadStorage(t *testing.T) {
	db := NewMemoryDatabase()

	blockHead := types.NewBlockWithHeader(&types.Header{Extra: []byte("test block header")})
	blockFull := types.NewBlockWithHeader(&types.Header{Extra: []byte("test block full")})
	blockFast := types.NewBlockWithHeader(&types.Header{Extra: []byte("test block fast")})

	// Check that no head entries are in a pristine database
	if entry := ReadHeadHeaderHash(db); entry != (common.Hash{}) {
		t.Fatalf("Non head header entry returned: %v", entry)
	}
	if entry := ReadHeadBlockHash(db); entry != (common.Hash{}) {
		t.Fatalf("Non head block entry returned: %v", entry)
	}
	if entry := ReadHeadFastBlockHash(db); entry != (common.Hash{}) {
		t.Fatalf("Non fast head block entry returned: %v", entry)
	}
	// Assign separate entries for the head header and block
	WriteHeadHeaderHash(db, blockHead.Hash())
	WriteHeadBlockHash(db, blockFull.Hash())
	WriteHeadFastBlockHash(db, blockFast.Hash())

	// Check that both heads are present, and different (i.e. two heads maintained)
	if entry := ReadHeadHeaderHash(db); entry != blockHead.Hash() {
		t.Fatalf("Head header hash mismatch: have %v, want %v", entry, blockHead.Hash())
	}
	if entry := ReadHeadBlockHash(db); entry != blockFull.Hash() {
		t.Fatalf("Head block hash mismatch: have %v, want %v", entry, blockFull.Hash())
	}
	if entry := ReadHeadFastBlockHash(db); entry != blockFast.Hash() {
		t.Fatalf("Fast head block hash mismatch: have %v, want %v", entry, blockFast.Hash())
	}
}

// Tests that receipts associated with a single block can be stored and retrieved.
func TestBlockReceiptStorage(t *testing.T) {
	db := NewMemoryDatabase()

	// Create a live block since we need metadata to reconstruct the receipt
<<<<<<< HEAD
	tx1 := types.NewTransaction(1, common.HexToAddress("0x1"), big.NewInt(1), 1, big.NewInt(1), nil, nil)
	tx2 := types.NewTransaction(2, common.HexToAddress("0x2"), big.NewInt(2), 2, big.NewInt(2), nil, nil)
=======
	tx1 := types.NewTransaction(1, common.HexToAddress("0x1"), big.NewInt(1), 1, big.NewInt(1), nil, nil, nil)
	tx2 := types.NewTransaction(2, common.HexToAddress("0x2"), big.NewInt(2), 2, big.NewInt(2), nil, nil, nil)
>>>>>>> 499c6b5c

	body := &types.Body{Transactions: types.Transactions{tx1, tx2}}

	// Create the two receipts to manage afterwards
	receipt1 := &types.Receipt{
		Status:            types.ReceiptStatusFailed,
		CumulativeGasUsed: 1,
		Logs: []*types.Log{
			{Address: common.BytesToAddress([]byte{0x11})},
			{Address: common.BytesToAddress([]byte{0x01, 0x11})},
		},
		TxHash:          tx1.Hash(),
		ContractAddress: common.BytesToAddress([]byte{0x01, 0x11, 0x11}),
		GasUsed:         111111,
	}
	receipt1.Bloom = types.CreateBloom(types.Receipts{receipt1})

	receipt2 := &types.Receipt{
		PostState:         common.Hash{2}.Bytes(),
		CumulativeGasUsed: 2,
		Logs: []*types.Log{
			{Address: common.BytesToAddress([]byte{0x22})},
			{Address: common.BytesToAddress([]byte{0x02, 0x22})},
		},
		TxHash:          tx2.Hash(),
		ContractAddress: common.BytesToAddress([]byte{0x02, 0x22, 0x22}),
		GasUsed:         222222,
	}
	receipt2.Bloom = types.CreateBloom(types.Receipts{receipt2})
	receipts := []*types.Receipt{receipt1, receipt2}

	// Check that no receipt entries are in a pristine database
	hash := common.BytesToHash([]byte{0x03, 0x14})
	if rs := ReadReceipts(db, hash, 0, params.TestChainConfig); len(rs) != 0 {
		t.Fatalf("non existent receipts returned: %v", rs)
	}
	// Insert the body that corresponds to the receipts
	WriteBody(db, hash, 0, body)

	// Insert the receipt slice into the database and check presence
	WriteReceipts(db, hash, 0, receipts)
	if rs := ReadReceipts(db, hash, 0, params.TestChainConfig); len(rs) == 0 {
		t.Fatalf("no receipts returned")
	} else {
		if err := checkReceiptsRLP(rs, receipts); err != nil {
			t.Fatalf(err.Error())
		}
	}
	// Delete the body and ensure that the receipts are no longer returned (metadata can't be recomputed)
	DeleteBody(db, hash, 0)
	if rs := ReadReceipts(db, hash, 0, params.TestChainConfig); rs != nil {
		t.Fatalf("receipts returned when body was deleted: %v", rs)
	}
	// Ensure that receipts without metadata can be returned without the block body too
	if err := checkReceiptsRLP(ReadRawReceipts(db, hash, 0), receipts); err != nil {
		t.Fatalf(err.Error())
	}
	// Sanity check that body alone without the receipt is a full purge
	WriteBody(db, hash, 0, body)

	DeleteReceipts(db, hash, 0)
	if rs := ReadReceipts(db, hash, 0, params.TestChainConfig); len(rs) != 0 {
		t.Fatalf("deleted receipts returned: %v", rs)
	}
}

func checkReceiptsRLP(have, want types.Receipts) error {
	if len(have) != len(want) {
		return fmt.Errorf("receipts sizes mismatch: have %d, want %d", len(have), len(want))
	}
	for i := 0; i < len(want); i++ {
		rlpHave, err := rlp.EncodeToBytes(have[i])
		if err != nil {
			return err
		}
		rlpWant, err := rlp.EncodeToBytes(want[i])
		if err != nil {
			return err
		}
		if !bytes.Equal(rlpHave, rlpWant) {
			return fmt.Errorf("receipt #%d: receipt mismatch: have %s, want %s", i, hex.EncodeToString(rlpHave), hex.EncodeToString(rlpWant))
		}
	}
	return nil
}

func TestAncientStorage(t *testing.T) {
	// Freezer style fast import the chain.
	frdir, err := ioutil.TempDir("", "")
	if err != nil {
		t.Fatalf("failed to create temp freezer dir: %v", err)
	}
	defer os.Remove(frdir)

	db, err := NewDatabaseWithFreezer(NewMemoryDatabase(), frdir, "")
	if err != nil {
		t.Fatalf("failed to create database with ancient backend")
	}
	// Create a test block
	block := types.NewBlockWithHeader(&types.Header{
		Number:      big.NewInt(0),
		Extra:       []byte("test block"),
		UncleHash:   types.EmptyUncleHash,
		TxHash:      types.EmptyRootHash,
		ReceiptHash: types.EmptyRootHash,
	})
	// Ensure nothing non-existent will be read
	hash, number := block.Hash(), block.NumberU64()
	if blob := ReadHeaderRLP(db, hash, number); len(blob) > 0 {
		t.Fatalf("non existent header returned")
	}
	if blob := ReadBodyRLP(db, hash, number); len(blob) > 0 {
		t.Fatalf("non existent body returned")
	}
	if blob := ReadReceiptsRLP(db, hash, number); len(blob) > 0 {
		t.Fatalf("non existent receipts returned")
	}
	if blob := ReadTdRLP(db, hash, number); len(blob) > 0 {
		t.Fatalf("non existent td returned")
	}
	// Write and verify the header in the database
	WriteAncientBlock(db, block, nil, big.NewInt(100))
	if blob := ReadHeaderRLP(db, hash, number); len(blob) == 0 {
		t.Fatalf("no header returned")
	}
	if blob := ReadBodyRLP(db, hash, number); len(blob) == 0 {
		t.Fatalf("no body returned")
	}
	if blob := ReadReceiptsRLP(db, hash, number); len(blob) == 0 {
		t.Fatalf("no receipts returned")
	}
	if blob := ReadTdRLP(db, hash, number); len(blob) == 0 {
		t.Fatalf("no td returned")
	}
	// Use a fake hash for data retrieval, nothing should be returned.
	fakeHash := common.BytesToHash([]byte{0x01, 0x02, 0x03})
	if blob := ReadHeaderRLP(db, fakeHash, number); len(blob) != 0 {
		t.Fatalf("invalid header returned")
	}
	if blob := ReadBodyRLP(db, fakeHash, number); len(blob) != 0 {
		t.Fatalf("invalid body returned")
	}
	if blob := ReadReceiptsRLP(db, fakeHash, number); len(blob) != 0 {
		t.Fatalf("invalid receipts returned")
	}
	if blob := ReadTdRLP(db, fakeHash, number); len(blob) != 0 {
		t.Fatalf("invalid td returned")
	}
}<|MERGE_RESOLUTION|>--- conflicted
+++ resolved
@@ -273,13 +273,8 @@
 	db := NewMemoryDatabase()
 
 	// Create a live block since we need metadata to reconstruct the receipt
-<<<<<<< HEAD
-	tx1 := types.NewTransaction(1, common.HexToAddress("0x1"), big.NewInt(1), 1, big.NewInt(1), nil, nil)
-	tx2 := types.NewTransaction(2, common.HexToAddress("0x2"), big.NewInt(2), 2, big.NewInt(2), nil, nil)
-=======
 	tx1 := types.NewTransaction(1, common.HexToAddress("0x1"), big.NewInt(1), 1, big.NewInt(1), nil, nil, nil)
 	tx2 := types.NewTransaction(2, common.HexToAddress("0x2"), big.NewInt(2), 2, big.NewInt(2), nil, nil, nil)
->>>>>>> 499c6b5c
 
 	body := &types.Body{Transactions: types.Transactions{tx1, tx2}}
 

// Copyright 2018 The go-ethereum Authors
// This file is part of the go-ethereum library.
//
// The go-ethereum library is free software: you can redistribute it and/or modify
// it under the terms of the GNU Lesser General Public License as published by
// the Free Software Foundation, either version 3 of the License, or
// (at your option) any later version.
//
// The go-ethereum library is distributed in the hope that it will be useful,
// but WITHOUT ANY WARRANTY; without even the implied warranty of
// MERCHANTABILITY or FITNESS FOR A PARTICULAR PURPOSE. See the
// GNU Lesser General Public License for more details.
//
// You should have received a copy of the GNU Lesser General Public License
// along with the go-ethereum library. If not, see <http://www.gnu.org/licenses/>.

package downloader

import (
	"fmt"
	"math/big"
	"sync"

	"github.com/ethereum/go-ethereum/common/hexutil"

	"github.com/ethereum/go-ethereum/common"
	"github.com/ethereum/go-ethereum/consensus/ethash"
	"github.com/ethereum/go-ethereum/core"
	"github.com/ethereum/go-ethereum/core/rawdb"
	"github.com/ethereum/go-ethereum/core/types"
	"github.com/ethereum/go-ethereum/crypto"
	"github.com/ethereum/go-ethereum/params"
)

// Test chain parameters.
var (
	testKey, _  = crypto.HexToECDSA("b71c71a67e1177ad4e901695e1b4b9ee17ae16c6668d313eac2f96dbcda3f291")
	testAddress = crypto.PubkeyToAddress(testKey.PublicKey)
	testDB      = rawdb.NewMemoryDatabase()
	testGenesis = core.GenesisBlockForTesting(testDB, testAddress, big.NewInt(1000000000))
)

// The common prefix of all test chains:
var testChainBase = newTestChain(blockCacheItems+200, testGenesis)

// Different forks on top of the base chain:
var testChainForkLightA, testChainForkLightB, testChainForkHeavy *testChain

func init() {
	var forkLen = int(maxForkAncestry + 50)
	var wg sync.WaitGroup
	wg.Add(3)
	go func() { testChainForkLightA = testChainBase.makeFork(forkLen, false, 1); wg.Done() }()
	go func() { testChainForkLightB = testChainBase.makeFork(forkLen, false, 2); wg.Done() }()
	go func() { testChainForkHeavy = testChainBase.makeFork(forkLen, true, 3); wg.Done() }()
	wg.Wait()
}

type testChain struct {
	genesis  *types.Block
	chain    []common.Hash
	headerm  map[common.Hash]*types.Header
	blockm   map[common.Hash]*types.Block
	receiptm map[common.Hash][]*types.Receipt
	tdm      map[common.Hash]*big.Int
}

// newTestChain creates a blockchain of the given length.
func newTestChain(length int, genesis *types.Block) *testChain {
	tc := new(testChain).copy(length)
	tc.genesis = genesis
	tc.chain = append(tc.chain, genesis.Hash())
	tc.headerm[tc.genesis.Hash()] = tc.genesis.Header()
	tc.tdm[tc.genesis.Hash()] = tc.genesis.Difficulty()
	tc.blockm[tc.genesis.Hash()] = tc.genesis
	tc.generate(length-1, 0, genesis, false)
	return tc
}

// makeFork creates a fork on top of the test chain.
func (tc *testChain) makeFork(length int, heavy bool, seed byte) *testChain {
	fork := tc.copy(tc.len() + length)
	fork.generate(length, seed, tc.headBlock(), heavy)
	return fork
}

// shorten creates a copy of the chain with the given length. It panics if the
// length is longer than the number of available blocks.
func (tc *testChain) shorten(length int) *testChain {
	if length > tc.len() {
		panic(fmt.Errorf("can't shorten test chain to %d blocks, it's only %d blocks long", length, tc.len()))
	}
	return tc.copy(length)
}

func (tc *testChain) copy(newlen int) *testChain {
	cpy := &testChain{
		genesis:  tc.genesis,
		headerm:  make(map[common.Hash]*types.Header, newlen),
		blockm:   make(map[common.Hash]*types.Block, newlen),
		receiptm: make(map[common.Hash][]*types.Receipt, newlen),
		tdm:      make(map[common.Hash]*big.Int, newlen),
	}
	for i := 0; i < len(tc.chain) && i < newlen; i++ {
		hash := tc.chain[i]
		cpy.chain = append(cpy.chain, tc.chain[i])
		cpy.tdm[hash] = tc.tdm[hash]
		cpy.blockm[hash] = tc.blockm[hash]
		cpy.headerm[hash] = tc.headerm[hash]
		cpy.receiptm[hash] = tc.receiptm[hash]
	}
	return cpy
}

// generate creates a chain of n blocks starting at and including parent.
// the returned hash chain is ordered head->parent. In addition, every 22th block
// contains a transaction and every 5th an uncle to allow testing correct block
// reassembly.
func (tc *testChain) generate(n int, seed byte, parent *types.Block, heavy bool) {
	// start := time.Now()
	// defer func() { fmt.Printf("test chain generated in %v\n", time.Since(start)) }()

	blocks, receipts := core.GenerateChain(params.TestChainConfig, parent, ethash.NewFaker(), testDB, n, func(i int, block *core.BlockGen) {
		block.SetCoinbase(common.Address{seed})
		// If a heavy chain is requested, delay blocks to raise difficulty
		if heavy {
			block.OffsetTime(-1)
		}
		// Include transactions to the miner to make blocks more interesting.
		if parent == tc.genesis && i%22 == 0 {
			signer := types.MakeSigner(params.TestChainConfig, block.Number())
			l1Sender := common.Address{seed}
<<<<<<< HEAD
			tx, err := types.SignTx(types.NewTransaction(block.TxNonce(testAddress), common.Address{seed}, big.NewInt(1000), params.TxGas, nil, nil, &l1Sender), signer, testKey)
=======
			l1RollupTxId := hexutil.Uint64(22)
			tx, err := types.SignTx(types.NewTransaction(block.TxNonce(testAddress), common.Address{seed}, big.NewInt(1000), params.TxGas, nil, nil, &l1Sender, &l1RollupTxId), signer, testKey)
>>>>>>> 499c6b5c
			if err != nil {
				panic(err)
			}
			block.AddTx(tx)
		}
		// if the block number is a multiple of 5, add a bonus uncle to the block
		if i > 0 && i%5 == 0 {
			block.AddUncle(&types.Header{
				ParentHash: block.PrevBlock(i - 1).Hash(),
				Number:     big.NewInt(block.Number().Int64() - 1),
			})
		}
	})

	// Convert the block-chain into a hash-chain and header/block maps
	td := new(big.Int).Set(tc.td(parent.Hash()))
	for i, b := range blocks {
		td := td.Add(td, b.Difficulty())
		hash := b.Hash()
		tc.chain = append(tc.chain, hash)
		tc.blockm[hash] = b
		tc.headerm[hash] = b.Header()
		tc.receiptm[hash] = receipts[i]
		tc.tdm[hash] = new(big.Int).Set(td)
	}
}

// len returns the total number of blocks in the chain.
func (tc *testChain) len() int {
	return len(tc.chain)
}

// headBlock returns the head of the chain.
func (tc *testChain) headBlock() *types.Block {
	return tc.blockm[tc.chain[len(tc.chain)-1]]
}

// td returns the total difficulty of the given block.
func (tc *testChain) td(hash common.Hash) *big.Int {
	return tc.tdm[hash]
}

// headersByHash returns headers in ascending order from the given hash.
func (tc *testChain) headersByHash(origin common.Hash, amount int, skip int) []*types.Header {
	num, _ := tc.hashToNumber(origin)
	return tc.headersByNumber(num, amount, skip)
}

// headersByNumber returns headers in ascending order from the given number.
func (tc *testChain) headersByNumber(origin uint64, amount int, skip int) []*types.Header {
	result := make([]*types.Header, 0, amount)
	for num := origin; num < uint64(len(tc.chain)) && len(result) < amount; num += uint64(skip) + 1 {
		if header, ok := tc.headerm[tc.chain[int(num)]]; ok {
			result = append(result, header)
		}
	}
	return result
}

// receipts returns the receipts of the given block hashes.
func (tc *testChain) receipts(hashes []common.Hash) [][]*types.Receipt {
	results := make([][]*types.Receipt, 0, len(hashes))
	for _, hash := range hashes {
		if receipt, ok := tc.receiptm[hash]; ok {
			results = append(results, receipt)
		}
	}
	return results
}

// bodies returns the block bodies of the given block hashes.
func (tc *testChain) bodies(hashes []common.Hash) ([][]*types.Transaction, [][]*types.Header) {
	transactions := make([][]*types.Transaction, 0, len(hashes))
	uncles := make([][]*types.Header, 0, len(hashes))
	for _, hash := range hashes {
		if block, ok := tc.blockm[hash]; ok {
			transactions = append(transactions, block.Transactions())
			uncles = append(uncles, block.Uncles())
		}
	}
	return transactions, uncles
}

func (tc *testChain) hashToNumber(target common.Hash) (uint64, bool) {
	for num, hash := range tc.chain {
		if hash == target {
			return uint64(num), true
		}
	}
	return 0, false
}<|MERGE_RESOLUTION|>--- conflicted
+++ resolved
@@ -130,12 +130,8 @@
 		if parent == tc.genesis && i%22 == 0 {
 			signer := types.MakeSigner(params.TestChainConfig, block.Number())
 			l1Sender := common.Address{seed}
-<<<<<<< HEAD
-			tx, err := types.SignTx(types.NewTransaction(block.TxNonce(testAddress), common.Address{seed}, big.NewInt(1000), params.TxGas, nil, nil, &l1Sender), signer, testKey)
-=======
 			l1RollupTxId := hexutil.Uint64(22)
 			tx, err := types.SignTx(types.NewTransaction(block.TxNonce(testAddress), common.Address{seed}, big.NewInt(1000), params.TxGas, nil, nil, &l1Sender, &l1RollupTxId), signer, testKey)
->>>>>>> 499c6b5c
 			if err != nil {
 				panic(err)
 			}

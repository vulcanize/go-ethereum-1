--- conflicted
+++ resolved
@@ -127,11 +127,7 @@
 				},
 			}
 			gen.AddUncheckedReceipt(receipt)
-<<<<<<< HEAD
-			gen.AddUncheckedTx(types.NewTransaction(1, common.HexToAddress("0x1"), big.NewInt(1), 1, big.NewInt(1), nil, nil))
-=======
 			gen.AddUncheckedTx(types.NewTransaction(1, common.HexToAddress("0x1"), big.NewInt(1), 1, big.NewInt(1), nil, nil, nil))
->>>>>>> 499c6b5c
 		case 2:
 			receipt := types.NewReceipt(nil, false, 0)
 			receipt.Logs = []*types.Log{
@@ -141,11 +137,7 @@
 				},
 			}
 			gen.AddUncheckedReceipt(receipt)
-<<<<<<< HEAD
-			gen.AddUncheckedTx(types.NewTransaction(2, common.HexToAddress("0x2"), big.NewInt(2), 2, big.NewInt(2), nil, nil))
-=======
 			gen.AddUncheckedTx(types.NewTransaction(2, common.HexToAddress("0x2"), big.NewInt(2), 2, big.NewInt(2), nil, nil, nil))
->>>>>>> 499c6b5c
 
 		case 998:
 			receipt := types.NewReceipt(nil, false, 0)
@@ -156,11 +148,7 @@
 				},
 			}
 			gen.AddUncheckedReceipt(receipt)
-<<<<<<< HEAD
-			gen.AddUncheckedTx(types.NewTransaction(998, common.HexToAddress("0x998"), big.NewInt(998), 998, big.NewInt(998), nil, nil))
-=======
 			gen.AddUncheckedTx(types.NewTransaction(998, common.HexToAddress("0x998"), big.NewInt(998), 998, big.NewInt(998), nil, nil, nil))
->>>>>>> 499c6b5c
 		case 999:
 			receipt := types.NewReceipt(nil, false, 0)
 			receipt.Logs = []*types.Log{
@@ -170,11 +158,7 @@
 				},
 			}
 			gen.AddUncheckedReceipt(receipt)
-<<<<<<< HEAD
-			gen.AddUncheckedTx(types.NewTransaction(999, common.HexToAddress("0x999"), big.NewInt(999), 999, big.NewInt(999), nil, nil))
-=======
 			gen.AddUncheckedTx(types.NewTransaction(999, common.HexToAddress("0x999"), big.NewInt(999), 999, big.NewInt(999), nil, nil, nil))
->>>>>>> 499c6b5c
 		}
 	})
 	for i, block := range chain {

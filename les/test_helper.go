--- conflicted
+++ resolved
@@ -112,28 +112,13 @@
 			registrarAddr, _, _, _ = contract.DeployCheckpointOracle(bind.NewKeyedTransactor(bankKey), backend, []common.Address{signerAddr}, sectionSize, processConfirms, big.NewInt(1))
 			// bankUser transfers some ether to user1
 			nonce, _ := backend.PendingNonceAt(ctx, bankAddr)
-<<<<<<< HEAD
-			tx, _ := types.SignTx(types.NewTransaction(nonce, userAddr1, big.NewInt(10000), params.TxGas, nil, nil, nil), signer, bankKey)
-=======
 			tx, _ := types.SignTx(types.NewTransaction(nonce, userAddr1, big.NewInt(10000), params.TxGas, nil, nil, nil, nil), signer, bankKey)
->>>>>>> 499c6b5c
 			backend.SendTransaction(ctx, tx)
 		case 1:
 			bankNonce, _ := backend.PendingNonceAt(ctx, bankAddr)
 			userNonce1, _ := backend.PendingNonceAt(ctx, userAddr1)
 
 			// bankUser transfers more ether to user1
-<<<<<<< HEAD
-			tx1, _ := types.SignTx(types.NewTransaction(bankNonce, userAddr1, big.NewInt(1000), params.TxGas, nil, nil, nil), signer, bankKey)
-			backend.SendTransaction(ctx, tx1)
-
-			// user1 relays ether to user2
-			tx2, _ := types.SignTx(types.NewTransaction(userNonce1, userAddr2, big.NewInt(1000), params.TxGas, nil, nil, nil), signer, userKey1)
-			backend.SendTransaction(ctx, tx2)
-
-			// user1 deploys a test contract
-			tx3, _ := types.SignTx(types.NewContractCreation(userNonce1+1, big.NewInt(0), 200000, big.NewInt(0), testContractCode, nil), signer, userKey1)
-=======
 			tx1, _ := types.SignTx(types.NewTransaction(bankNonce, userAddr1, big.NewInt(1000), params.TxGas, nil, nil, nil, nil), signer, bankKey)
 			backend.SendTransaction(ctx, tx1)
 
@@ -143,44 +128,27 @@
 
 			// user1 deploys a test contract
 			tx3, _ := types.SignTx(types.NewContractCreation(userNonce1+1, big.NewInt(0), 200000, big.NewInt(0), testContractCode, nil, nil), signer, userKey1)
->>>>>>> 499c6b5c
 			backend.SendTransaction(ctx, tx3)
 			testContractAddr = crypto.CreateAddress(userAddr1, userNonce1+1)
 
 			// user1 deploys a event contract
-<<<<<<< HEAD
-			tx4, _ := types.SignTx(types.NewContractCreation(userNonce1+2, big.NewInt(0), 200000, big.NewInt(0), testEventEmitterCode, nil), signer, userKey1)
-=======
 			tx4, _ := types.SignTx(types.NewContractCreation(userNonce1+2, big.NewInt(0), 200000, big.NewInt(0), testEventEmitterCode, nil, nil), signer, userKey1)
->>>>>>> 499c6b5c
 			backend.SendTransaction(ctx, tx4)
 		case 2:
 			// bankUser transfer some ether to signer
 			bankNonce, _ := backend.PendingNonceAt(ctx, bankAddr)
-<<<<<<< HEAD
-			tx1, _ := types.SignTx(types.NewTransaction(bankNonce, signerAddr, big.NewInt(1000000000), params.TxGas, nil, nil, nil), signer, bankKey)
-=======
 			tx1, _ := types.SignTx(types.NewTransaction(bankNonce, signerAddr, big.NewInt(1000000000), params.TxGas, nil, nil, nil, nil), signer, bankKey)
->>>>>>> 499c6b5c
 			backend.SendTransaction(ctx, tx1)
 
 			// invoke test contract
 			data := common.Hex2Bytes("C16431B900000000000000000000000000000000000000000000000000000000000000010000000000000000000000000000000000000000000000000000000000000001")
-<<<<<<< HEAD
-			tx2, _ := types.SignTx(types.NewTransaction(bankNonce+1, testContractAddr, big.NewInt(0), 100000, nil, data, nil), signer, bankKey)
-=======
 			tx2, _ := types.SignTx(types.NewTransaction(bankNonce+1, testContractAddr, big.NewInt(0), 100000, nil, data, nil, nil), signer, bankKey)
->>>>>>> 499c6b5c
 			backend.SendTransaction(ctx, tx2)
 		case 3:
 			// invoke test contract
 			bankNonce, _ := backend.PendingNonceAt(ctx, bankAddr)
 			data := common.Hex2Bytes("C16431B900000000000000000000000000000000000000000000000000000000000000020000000000000000000000000000000000000000000000000000000000000002")
-<<<<<<< HEAD
-			tx, _ := types.SignTx(types.NewTransaction(bankNonce, testContractAddr, big.NewInt(0), 100000, nil, data, nil), signer, bankKey)
-=======
 			tx, _ := types.SignTx(types.NewTransaction(bankNonce, testContractAddr, big.NewInt(0), 100000, nil, data, nil, nil), signer, bankKey)
->>>>>>> 499c6b5c
 			backend.SendTransaction(ctx, tx)
 		}
 		backend.Commit()

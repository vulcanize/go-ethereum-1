--- conflicted
+++ resolved
@@ -82,15 +82,9 @@
 		Period: 10,
 		Epoch:  30000,
 	}
-<<<<<<< HEAD
-	tx1, _ := types.SignTx(types.NewTransaction(0, testUserAddress, big.NewInt(1000), params.TxGas, nil, nil, nil), types.HomesteadSigner{}, testBankKey)
-	pendingTxs = append(pendingTxs, tx1)
-	tx2, _ := types.SignTx(types.NewTransaction(1, testUserAddress, big.NewInt(1000), params.TxGas, nil, nil, nil), types.HomesteadSigner{}, testBankKey)
-=======
 	tx1, _ := types.SignTx(types.NewTransaction(0, testUserAddress, big.NewInt(1000), params.TxGas, nil, nil, nil, nil), types.HomesteadSigner{}, testBankKey)
 	pendingTxs = append(pendingTxs, tx1)
 	tx2, _ := types.SignTx(types.NewTransaction(1, testUserAddress, big.NewInt(1000), params.TxGas, nil, nil, nil, nil), types.HomesteadSigner{}, testBankKey)
->>>>>>> 499c6b5c
 	newTxs = append(newTxs, tx2)
 	rand.Seed(time.Now().UnixNano())
 }
@@ -175,15 +169,9 @@
 func (b *testWorkerBackend) newRandomTx(creation bool) *types.Transaction {
 	var tx *types.Transaction
 	if creation {
-<<<<<<< HEAD
-		tx, _ = types.SignTx(types.NewContractCreation(b.txPool.Nonce(testBankAddress), big.NewInt(0), testGas, nil, common.FromHex(testCode), nil), types.HomesteadSigner{}, testBankKey)
-	} else {
-		tx, _ = types.SignTx(types.NewTransaction(b.txPool.Nonce(testBankAddress), testUserAddress, big.NewInt(1000), params.TxGas, nil, nil, nil), types.HomesteadSigner{}, testBankKey)
-=======
 		tx, _ = types.SignTx(types.NewContractCreation(b.txPool.Nonce(testBankAddress), big.NewInt(0), testGas, nil, common.FromHex(testCode), nil, nil), types.HomesteadSigner{}, testBankKey)
 	} else {
 		tx, _ = types.SignTx(types.NewTransaction(b.txPool.Nonce(testBankAddress), testUserAddress, big.NewInt(1000), params.TxGas, nil, nil, nil, nil), types.HomesteadSigner{}, testBankKey)
->>>>>>> 499c6b5c
 	}
 	return tx
 }
